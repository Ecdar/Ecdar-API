use crate::entities::sea_orm_active_enums::Role;
use crate::entities::{
    access::Model as AccessModel, in_use::Model as InUseModel, model::Model as ModelModel,
    query::Model as QueryModel, session::Model as SessionModel, user::Model as UserModel,
};
use crate::{
    database::database_context::DatabaseContext, entities::access::Entity as AccessEntity,
    entities::in_use::Entity as InUseEntity, entities::model::Entity as ModelEntity,
    entities::query::Entity as QueryEntity, entities::session::Entity as SessionEntity,
    entities::user::Entity as UserEntity,
};
use sea_orm::{ConnectionTrait, Database, DatabaseBackend, DatabaseConnection, Schema};

pub async fn setup_db_with_entities(entities: Vec<AnyEntity>) -> Box<DatabaseContext> {
    let connection = Database::connect("sqlite::memory:").await.unwrap();
    let schema = Schema::new(DatabaseBackend::Sqlite);
    for entity in entities.iter() {
        entity.create_table_from(&connection, &schema).await;
    }
    Box::new(DatabaseContext {
        db_connection: connection,
    })
}

pub enum AnyEntity {
    User,
    Model,
    Access,
    Session,
    InUse,
    Query,
}

impl AnyEntity {
    async fn create_table_from(&self, connection: &DatabaseConnection, schema: &Schema) {
        let stmt = match self {
            AnyEntity::User => schema.create_table_from_entity(UserEntity),
            AnyEntity::Model => schema.create_table_from_entity(ModelEntity),
            AnyEntity::Access => schema.create_table_from_entity(AccessEntity),
            AnyEntity::Session => schema.create_table_from_entity(SessionEntity),
            AnyEntity::InUse => schema.create_table_from_entity(InUseEntity),
            AnyEntity::Query => schema.create_table_from_entity(QueryEntity),
        };
        connection
            .execute(connection.get_database_backend().build(&stmt))
            .await
            .unwrap();
    }
}

///
///
/// # Arguments
///
/// * `amount`:
/// * `model`:
///
/// returns: Vec<M, Global>
///
/// # Examples
///
/// ```
/// let vector: Vec<UserModel> = create_entities(3,|x| UserModel {
///     id: &x+i,
///     email: format!("mail{}@mail.dk",&x),
///     username: format!("username{}", &x),
///     password: format!("qwerty{}", &x),
/// );
/// ```
#[allow(dead_code)]
pub fn create_entities<M, F>(amount: i32, model_creator: F) -> Vec<M>
where
    F: Fn(i32) -> M,
{
    let mut vector: Vec<M> = vec![];
    for i in 0..amount {
        vector.push(model_creator(i));
    }
    vector
}

<<<<<<< HEAD
#[macro_export]
macro_rules! activate {
    ($x:expr, $type:ty) => {
        $x.clone()
            .into_iter()
            .map(|x| x.into_active_model())
            .collect::<Vec<$type>>()
    };
}

pub use activate;
=======
pub fn create_users(amount: i32) -> Vec<UserModel> {
    create_entities(amount, |i| UserModel {
        id: i + 1,
        email: format!("mail{}@mail.dk", &i),
        username: format!("username{}", &i),
        password: format!("qwerty{}", &i),
    })
}

pub fn create_models(amount: i32, user_id: i32) -> Vec<ModelModel> {
    create_entities(amount, |i| ModelModel {
        id: i + 1,
        name: "name".to_string(),
        components_info: "{}".to_owned().parse().unwrap(),
        owner_id: user_id,
    })
}

pub fn create_accesses(amount: i32, user_id: i32, model_id: i32) -> Vec<AccessModel> {
    create_entities(amount, |i| AccessModel {
        id: i + 1,
        role: Role::Commenter,
        model_id,
        user_id,
    })
}

pub fn create_sessions(amount: i32, user_id: i32) -> Vec<SessionModel> {
    create_entities(amount, |i| SessionModel {
        id: i + 1,
        token: Default::default(),
        user_id,
        created_at: Default::default(),
    })
}

pub fn create_in_use(amount: i32, model_id: i32, session_id: i32) -> Vec<InUseModel> {
    create_entities(amount, |_| InUseModel {
        model_id,
        session_id,
        latest_activity: Default::default(),
    })
}

pub fn create_query(amount: i32, model_id: i32) -> Vec<QueryModel> {
    create_entities(amount, |i| QueryModel {
        id: i + 1,
        string: "".to_string(),
        result: None,
        outdated: true,
        model_id,
    })
}

#[macro_export]
macro_rules! to_active_models {
    ($vec:expr) => {{
        let mut models = Vec::new();
        for model in $vec {
            models.push(model.into_active_model());
        }
        models
    }};
}
>>>>>>> 49f62dce
<|MERGE_RESOLUTION|>--- conflicted
+++ resolved
@@ -79,7 +79,6 @@
     vector
 }
 
-<<<<<<< HEAD
 #[macro_export]
 macro_rules! activate {
     ($x:expr, $type:ty) => {
@@ -91,7 +90,7 @@
 }
 
 pub use activate;
-=======
+
 pub fn create_users(amount: i32) -> Vec<UserModel> {
     create_entities(amount, |i| UserModel {
         id: i + 1,
@@ -156,4 +155,3 @@
         models
     }};
 }
->>>>>>> 49f62dce
