--- conflicted
+++ resolved
@@ -1,68 +1,14 @@
 #[cfg(test)]
 mod database_tests {
     use crate::tests::database::helpers::*;
-    use sea_orm::{
-        entity::prelude::*, sea_query::TableCreateStatement, ActiveValue::Set, Database,
-        DatabaseBackend, DatabaseConnection, IntoActiveModel, Schema,
+    use sea_orm::{entity::prelude::*, IntoActiveModel};
+
+    use crate::{
+        database::{entity_context::EntityContextTrait, session_context::SessionContext},
+        entities::{in_use, model, session, user},
     };
 
-    use crate::{
-        database::{
-            database_context::DatabaseContext, entity_context::EntityContextTrait,
-            session_context::SessionContext,
-        },
-<<<<<<< HEAD
-        entities::session::{
-            ActiveModel as SessionActiveModel, Entity as SessionEntity, Model as SessionModel,
-        },
-        entities::user::{
-            ActiveModel as UserActiveModel, Entity as UserEntity, Model as UserModel,
-        },
-=======
-        entities::{session, user},
->>>>>>> 0b1d9312
-    };
-
     use chrono::offset::Local;
-
-    async fn setup_schema(db: &DatabaseConnection) {
-        let schema = Schema::new(DatabaseBackend::Sqlite);
-
-<<<<<<< HEAD
-        let session_stmt: TableCreateStatement = schema.create_table_from_entity(SessionEntity);
-        let user_stmt: TableCreateStatement =
-            schema.create_table_from_entity(crate::entities::user::Entity);
-=======
-        let session_stmt: TableCreateStatement = schema.create_table_from_entity(session::Entity);
-        let user_stmt: TableCreateStatement = schema.create_table_from_entity(user::Entity);
->>>>>>> 0b1d9312
-        db.execute(db.get_database_backend().build(&session_stmt))
-            .await
-            .unwrap();
-
-        db.execute(db.get_database_backend().build(&user_stmt))
-            .await
-            .unwrap();
-    }
-
-    async fn setup_session_context() -> (SessionContext, i32) {
-        let db_connection = Database::connect("sqlite::memory:").await.unwrap();
-        setup_schema(&db_connection).await;
-
-        // Create standard user and return the id.
-        let user = crate::entities::user::ActiveModel {
-            id: Default::default(),
-            email: Set("DUNK".into()),
-            username: Set("DUNK".into()),
-            password: Set("DUNK".into()),
-        };
-
-        let user = user.insert(&db_connection).await.unwrap();
-
-        let db_context = DatabaseContext { db_connection };
-
-        (SessionContext::new(Box::new(db_context)), user.id)
-    }
 
     #[tokio::test]
     async fn create_context() {
@@ -88,23 +34,19 @@
                 .clone(),
         );
 
-        let users: Vec<UserModel> = create_entities(2, |x| UserModel {
+        let users: Vec<user::Model> = create_entities(2, |x| user::Model {
             id: &x + 1,
             email: format!("mail{}@mail.dk", &x),
             username: format!("username{}", &x),
             password: format!("qwerty{}", &x),
         });
 
-        UserEntity::insert_many(activate!(users, UserActiveModel))
-            .exec(&session_context.db_context.get_connection())
-            .await
-            .unwrap();
-
-<<<<<<< HEAD
-        let new_session = SessionModel {
-=======
+        user::Entity::insert_many(activate!(users, user::ActiveModel))
+            .exec(&session_context.db_context.get_connection())
+            .await
+            .unwrap();
+
         let new_session = session::Model {
->>>>>>> 0b1d9312
             id: 1,
             token: Uuid::parse_str("4473240f-2acb-422f-bd1a-5214554ed0e0").unwrap(),
             created_at: Local::now().naive_utc(),
@@ -113,11 +55,7 @@
 
         let created_session = session_context.create(new_session).await.unwrap();
 
-<<<<<<< HEAD
-        let fetched_session = SessionEntity::find_by_id(1)
-=======
         let fetched_session = session::Entity::find_by_id(created_session.id)
->>>>>>> 0b1d9312
             .one(&session_context.db_context.get_connection())
             .await
             .unwrap();
@@ -131,13 +69,13 @@
         let db_context = setup_db_with_entities(vec![AnyEntity::User, AnyEntity::Session]).await;
         let session_context = SessionContext::new(db_context);
 
-        let users: Vec<UserModel> = create_users(2);
-        UserEntity::insert_many(activate!(users, UserActiveModel))
-            .exec(&session_context.db_context.get_connection())
-            .await
-            .unwrap();
-
-        let sessions: Vec<SessionModel> = create_entities(2, |x| SessionModel {
+        let users: Vec<user::Model> = create_users(2);
+        user::Entity::insert_many(activate!(users, user::ActiveModel))
+            .exec(&session_context.db_context.get_connection())
+            .await
+            .unwrap();
+
+        let sessions: Vec<session::Model> = create_entities(2, |x| session::Model {
             id: 1,
             token: Uuid::parse_str(format!("4473240f-2acb-422f-bd1a-5214554ed0e{}", &x).as_str())
                 .unwrap(),
@@ -149,13 +87,13 @@
         let created_session1 = session_context.create(sessions[0].clone()).await.unwrap();
         let created_session2 = session_context.create(sessions[1].clone()).await.unwrap();
 
-        let fetched_session1 = SessionEntity::find_by_id(created_session1.id)
-            .one(&session_context.db_context.get_connection())
-            .await
-            .unwrap()
-            .unwrap();
-
-        let fetched_session2 = SessionEntity::find_by_id(created_session2.id)
+        let fetched_session1 = session::Entity::find_by_id(created_session1.id)
+            .one(&session_context.db_context.get_connection())
+            .await
+            .unwrap()
+            .unwrap();
+
+        let fetched_session2 = session::Entity::find_by_id(created_session2.id)
             .one(&session_context.db_context.get_connection())
             .await
             .unwrap()
@@ -176,14 +114,14 @@
                 .clone(),
         );
 
-        let users: Vec<UserModel> = create_users(1);
-
-        UserEntity::insert_many(activate!(users, UserActiveModel))
-            .exec(&session_context.db_context.get_connection())
-            .await
-            .unwrap();
-
-        let new_session = SessionModel {
+        let users: Vec<user::Model> = create_users(1);
+
+        user::Entity::insert_many(activate!(users, user::ActiveModel))
+            .exec(&session_context.db_context.get_connection())
+            .await
+            .unwrap();
+
+        let new_session = session::Model {
             id: 1,
             token: Uuid::parse_str("4473240f-2acb-422f-bd1a-5214554ed0e0").unwrap(),
             created_at: Local::now().naive_utc(),
@@ -192,7 +130,7 @@
 
         let created_session = session_context.create(new_session.clone()).await.unwrap();
 
-        let fetched_session = SessionEntity::find_by_id(1)
+        let fetched_session = session::Entity::find_by_id(1)
             .one(&session_context.db_context.get_connection())
             .await
             .unwrap()
@@ -210,23 +148,19 @@
                 .clone(),
         );
 
-        let users: Vec<UserModel> = create_entities(2, |x| UserModel {
+        let users: Vec<user::Model> = create_entities(2, |x| user::Model {
             id: &x + 1,
             email: format!("mail{}@mail.dk", &x),
             username: format!("username{}", &x),
             password: format!("qwerty{}", &x),
         });
 
-        UserEntity::insert_many(activate!(users, UserActiveModel))
-            .exec(&session_context.db_context.get_connection())
-            .await
-            .unwrap();
-
-<<<<<<< HEAD
-        let new_session = SessionModel {
-=======
+        user::Entity::insert_many(activate!(users, user::ActiveModel))
+            .exec(&session_context.db_context.get_connection())
+            .await
+            .unwrap();
+
         let new_session = session::Model {
->>>>>>> 0b1d9312
             id: 1,
             token: Uuid::parse_str("4473240f-2acb-422f-bd1a-5214554ed0e0").unwrap(),
             created_at: Local::now().naive_utc(),
@@ -235,7 +169,7 @@
 
         let created_session = session_context.create(new_session).await.unwrap();
 
-        let fetched_session = SessionEntity::find_by_id(1)
+        let fetched_session = session::Entity::find_by_id(1)
             .one(&session_context.db_context.get_connection())
             .await
             .unwrap()
@@ -262,49 +196,34 @@
 
     #[tokio::test]
     async fn get_all_test() {
-<<<<<<< HEAD
-        let session_context = SessionContext::new(
-            setup_db_with_entities(vec![AnyEntity::User, AnyEntity::Session])
-                .await
-                .clone(),
-        );
-
-        let users: Vec<UserModel> = create_entities(2, |x| UserModel {
+        let session_context = SessionContext::new(
+            setup_db_with_entities(vec![AnyEntity::User, AnyEntity::Session])
+                .await
+                .clone(),
+        );
+
+        let users: Vec<user::Model> = create_entities(2, |x| user::Model {
             id: &x + 1,
             email: format!("mail{}@mail.dk", &x),
             username: format!("username{}", &x),
             password: format!("qwerty{}", &x),
         });
 
-        UserEntity::insert_many(activate!(users, UserActiveModel))
-            .exec(&session_context.db_context.get_connection())
-            .await
-            .unwrap();
-
-        let sessions: Vec<SessionModel> = create_entities(2, |x| SessionModel {
+        user::Entity::insert_many(activate!(users, user::ActiveModel))
+            .exec(&session_context.db_context.get_connection())
+            .await
+            .unwrap();
+
+        // Create the sessions structs
+        let sessions = create_entities(2, |x| session::Model {
             id: &x + 1,
-            token: Uuid::parse_str(format!("4473240f-2acb-422f-bd1a-5214554ed0e{}", &x).as_str())
+            token: Uuid::parse_str(format!("5c5e9172-9dff-4f35-afde-029a6f99652{}", &x).as_str())
                 .unwrap(),
-=======
-        let (session_context, user_id) = setup_session_context().await;
-
-        // Create the sessions structs
-        let session1 = session::Model {
-            id: 1,
-            token: Uuid::parse_str("4473240f-2acb-422f-bd1a-5214554ed0e0").unwrap(),
-            created_at: Local::now().naive_utc(),
-            user_id,
-        };
-
-        let session2 = session::Model {
-            id: 2,
-            token: Uuid::parse_str("75ecdf25-538c-4fe0-872d-525570c96b91").unwrap(),
->>>>>>> 0b1d9312
-            created_at: Local::now().naive_utc(),
-            user_id: &x + 1,
-        });
-
-        SessionEntity::insert_many(activate!(sessions, SessionActiveModel))
+            created_at: Local::now().naive_utc(),
+            user_id: 1,
+        });
+
+        session::Entity::insert_many(activate!(sessions, session::ActiveModel))
             .exec(&session_context.db_context.get_connection())
             .await
             .unwrap();
@@ -337,30 +256,27 @@
 
         let users = create_users(2);
 
-<<<<<<< HEAD
-        UserEntity::insert_many(activate!(users, UserActiveModel))
-            .exec(&session_context.db_context.get_connection())
-            .await
-            .unwrap();
-
-        let original_session = SessionModel {
-=======
+        user::Entity::insert_many(activate!(users, user::ActiveModel))
+            .exec(&session_context.db_context.get_connection())
+            .await
+            .unwrap();
+
         let original_session = session::Model {
->>>>>>> 0b1d9312
             id: 1,
             token: Uuid::parse_str("5c5e9172-9dff-4f35-afde-029a6f99652c").unwrap(),
             created_at: Local::now().naive_utc(),
             user_id: users[0].id,
         };
 
-        let original_session = session_context.create(original_session).await.unwrap();
-
-<<<<<<< HEAD
-        let altered_session = SessionModel {
-=======
+        session::Entity::insert(original_session.clone().into_active_model())
+            .exec(&session_context.db_context.get_connection())
+            .await
+            .unwrap();
+
         let altered_session = session::Model {
->>>>>>> 0b1d9312
             token: Uuid::parse_str("ddd9b7a3-98ff-43b0-b5b5-aa2abaea9d96").unwrap(),
+            created_at: Local::now().naive_utc(),
+            user_id: 2,
             ..original_session
         };
 
@@ -372,96 +288,74 @@
             .unwrap()
             .unwrap();
 
-        assert_eq!(altered_session.token, fetched_session.token);
-    }
-
-    #[tokio::test]
-    async fn update_test_failed_test() {
-        let session_context = SessionContext::new(
-            setup_db_with_entities(vec![AnyEntity::User, AnyEntity::Session])
-                .await
-                .clone(),
-        );
-
-<<<<<<< HEAD
-        let user = &create_users(1)[0];
-
-        UserEntity::insert(user.clone().into_active_model())
-            .exec(&session_context.db_context.get_connection())
-            .await
-            .unwrap();
-
-        let original_session = SessionModel {
-=======
+        assert_eq!(original_session, fetched_session);
+    }
+
+    #[tokio::test]
+    async fn delete_test() {
+        let session_context = SessionContext::new(
+            setup_db_with_entities(vec![
+                AnyEntity::User,
+                AnyEntity::Session,
+                AnyEntity::InUse,
+                AnyEntity::Model,
+            ])
+            .await
+            .clone(),
+        );
+
+        let users = create_users(2);
+
+        user::Entity::insert_many(activate!(users, user::ActiveModel))
+            .exec(&session_context.db_context.get_connection())
+            .await
+            .unwrap();
+
         let original_session = session::Model {
->>>>>>> 0b1d9312
             id: 1,
             token: Uuid::parse_str("5c5e9172-9dff-4f35-afde-029a6f99652c").unwrap(),
             created_at: Local::now().naive_utc(),
-            user_id: user.id,
-        };
-
-        let updated_context = session_context.update(original_session).await;
-
-        assert!(updated_context.is_err());
-    }
-
-    #[tokio::test]
-    async fn update_id_test() {
-        let (session_context, user_id) = setup_session_context().await;
-
-<<<<<<< HEAD
-        let original_session = SessionModel {
-=======
-        let original_session = session::Model {
->>>>>>> 0b1d9312
-            id: 1,
-            token: Uuid::parse_str("5c5e9172-9dff-4f35-afde-029a6f99652c").unwrap(),
-            created_at: Local::now().naive_utc(),
-            user_id,
-        };
-
-        let original_session = session_context.create(original_session).await.unwrap();
-
-<<<<<<< HEAD
-        let altered_session = SessionModel {
-=======
-        let altered_session = session::Model {
->>>>>>> 0b1d9312
-            id: 2,
-            ..original_session
-        };
-
-        let altered_session = session_context.update(altered_session).await;
-
-        assert!(altered_session.is_err());
-    }
-
-    #[tokio::test]
-    async fn delete_test() {
-        let (session_context, user_id) = setup_session_context().await;
-
-<<<<<<< HEAD
-        let original_session = SessionModel {
-=======
-        let original_session = session::Model {
->>>>>>> 0b1d9312
-            id: 1,
-            token: Uuid::parse_str("5c5e9172-9dff-4f35-afde-029a6f99652c").unwrap(),
-            created_at: Local::now().naive_utc(),
-            user_id,
-        };
-
-        let session = session_context.create(original_session).await.unwrap();
-
-        let deleted_session = session_context.delete(session.id).await.unwrap();
-
-        assert_eq!(session.token, deleted_session.token);
+            user_id: 1,
+        };
+
+        session::Entity::insert(original_session.clone().into_active_model())
+            .exec(&session_context.db_context.get_connection())
+            .await
+            .unwrap();
+
+        let model = create_models(1, 1);
+
+        model::Entity::insert(model[0].clone().into_active_model())
+            .exec(&session_context.db_context.get_connection())
+            .await
+            .unwrap();
+
+        let inuse = create_in_use(1, 1, 1);
+
+        in_use::Entity::insert(inuse[0].clone().into_active_model())
+            .exec(&session_context.db_context.get_connection())
+            .await
+            .unwrap();
+
+        let deleted_session = session_context.delete(original_session.id).await.unwrap();
+
+        let in_use_length = in_use::Entity::find()
+            .all(&session_context.db_context.get_connection())
+            .await
+            .unwrap()
+            .len();
+
+        assert_eq!(original_session, deleted_session);
+        assert_eq!(in_use_length, 0);
     }
 
     #[tokio::test]
     async fn delete_not_found_test() {
-        let (session_context, _user_id) = setup_session_context().await;
+        let session_context = SessionContext::new(
+            setup_db_with_entities(vec![AnyEntity::User, AnyEntity::Session])
+                .await
+                .clone(),
+        );
 
         let result = session_context.delete(3).await;
 
