--- conflicted
+++ resolved
@@ -54,13 +54,6 @@
 
         in_use.latest_activity = inserted_in_use.latest_activity;
 
-<<<<<<< HEAD
-#[tokio::test]
-async fn get_all_test() {
-    let (in_use_context, _in_use, session, model, _user) = seed_db().await;
-
-    let in_uses = create_in_uses(1, model.id, session.id);
-=======
         let fetched_in_use = in_use::Entity::find_by_id(inserted_in_use.clone().model_id)
             .one(&in_use_context.db_context.get_connection())
             .await
@@ -78,7 +71,6 @@
         let (in_use_context, in_use, _, _, _) = seed_db().await;
 
         let inserted_in_use = in_use_context.create(in_use.clone()).await.unwrap();
->>>>>>> c61116c9
 
         let fetched_in_use = in_use::Entity::find_by_id(inserted_in_use.model_id)
             .one(&in_use_context.db_context.get_connection())
@@ -86,17 +78,12 @@
             .unwrap()
             .unwrap();
 
-<<<<<<< HEAD
-    assert_eq!(in_use_context.get_all().await.unwrap().len(), 1);
-}
-=======
         let t_max = Utc::now().timestamp();
 
         let t_actual = fetched_in_use.clone().latest_activity.timestamp();
 
         assert!(t_min <= t_actual && t_actual <= t_max)
     }
->>>>>>> c61116c9
 
     #[tokio::test]
     async fn get_by_id_test() {
