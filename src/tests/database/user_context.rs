#[cfg(test)]
mod database_tests {
    use crate::{
        database::{
            database_context::DatabaseContext, entity_context::EntityContextTrait,
            user_context::UserContext,
        },
        entities::user::{Entity as UserEntity, Model as User},
    };
    use sea_orm::{
        entity::prelude::*, sea_query::TableCreateStatement, Database, DatabaseBackend,
        DatabaseConnection, Schema,
    };

    // TODO skal også flyttes så andre test filer kan gøre brug af den
    async fn setup_db_with_entities<E>(entities: Vec<E>) -> DatabaseContext
    where
        E: EntityTrait,
    {
        let connection = Database::connect("sqlite::memory:").await.unwrap();
        let schema = Schema::new(DatabaseBackend::Sqlite);
        for entity in entities.iter() {
            let stmt = schema.create_table_from_entity(entity.to_owned());
            let _ = connection
                .execute(connection.get_database_backend().build(&stmt))
                .await;
        }
        DatabaseContext {
            db_connection: connection,
        }
    }
    async fn setup_schema(db: &DatabaseConnection) {
        // Setup Schema helper
        let schema = Schema::new(DatabaseBackend::Sqlite);

        // Derive from Entity
        let stmt: TableCreateStatement = schema.create_table_from_entity(UserEntity);
        let _ = db.execute(db.get_database_backend().build(&stmt)).await;
    }

    /// Sets up a UserContext connected to an in-memory sqlite db
    async fn test_setup() -> UserContext {
        let connection = Database::connect("sqlite::memory:").await.unwrap();
        setup_schema(&connection).await;
        let db_context = DatabaseContext {
            db_connection: connection,
        };
        UserContext::new(Box::new(db_context))
    }
    fn two_template_users() -> Vec<User> {
        vec![
            User {
                id: 1,
                email: "anders@mail.dk".to_string(),
                username: "anders".to_string(),
                password: "123".to_string(),
            },
            User {
                id: 2,
                email: "mike@mail.dk".to_string(),
                username: "mikemanden".to_string(),
                password: "qwerty".to_string(),
            },
        ]
    }
    // Test the functionality of the 'create' function, which creates a user in the database
    #[tokio::test]
    async fn create_test() -> Result<(), DbErr> {
        // Setting up a sqlite database in memory to test on
        let db_connection = Database::connect("sqlite::memory:").await.unwrap();
        setup_schema(&db_connection).await;
        let db_context = Box::new(DatabaseContext { db_connection });
        let user_context = UserContext::new(db_context);

        // Creates a model of the user which will be created
        let new_user = User {
            id: 1,
            email: "anders21@student.aau.dk".to_owned(),
            username: "andemad".to_owned(),
            password: "rask".to_owned(),
        };

        // Creates the user in the database using the 'create' function
        let created_user = user_context.create(new_user).await?;

        let fetched_user = UserEntity::find_by_id(created_user.id)
            .one(&user_context.db_context.get_connection())
            .await?;

        // Assert if the fetched user is the same as the created user
        assert_eq!(fetched_user.unwrap().username, created_user.username);

        Ok(())
    }

    #[tokio::test]
    async fn get_by_id_test() -> Result<(), DbErr> {
        // Setting up a sqlite database in memory to test on
        let db_connection = Database::connect("sqlite::memory:").await.unwrap();
        setup_schema(&db_connection).await;
        let db_context = Box::new(DatabaseContext { db_connection });
        let user_context = UserContext::new(db_context);

        // Creates a model of the user which will be created
        let new_user = User {
            id: 1,
            email: "anders21@student.aau.dk".to_owned(),
            username: "andemad".to_owned(),
            password: "rask".to_owned(),
        };

        // Creates the user in the database using the 'create' function
        let created_user = user_context.create(new_user).await?;
<<<<<<< HEAD
        // Fecthes the user created using the 'get_by_id' function
        let fetched_user = user_context.get_by_id(created_user.id).await;
=======

        // Fetches the user created using the 'get_by_id' function
        let fetched_user = user_context.get_by_id(created_user.id).await?;
>>>>>>> d0b7e887

        // Assert if the fetched user is the same as the created user
        assert_eq!(fetched_user.unwrap().username, created_user.username);

        Ok(())
    }
    #[tokio::test]
    async fn get_all_test() -> () {
        let user_context = test_setup().await;

        let mut users_vec: Vec<User> = vec![
            User {
                id: 1,
                email: "anders21@student.aau.dk".to_string(),
                username: "anders".to_string(),
                password: "123".to_string(),
            },
            User {
                id: 2,
                email: "mike@mail.dk".to_string(),
                username: "mikeManden".to_string(),
                password: "qwerty".to_string(),
            },
        ];
        let mut res_users: Vec<User> = vec![];
        for user in users_vec.iter_mut() {
            res_users.push(user_context.create(user.to_owned()).await.unwrap());
        }
        assert_eq!(users_vec, res_users);
    }

    #[tokio::test]
    async fn update_test() -> () {
        let user_context = test_setup().await;

        let user = User {
            id: 1,
            email: "anders21@student.aau.dk".to_string(),
            username: "anders".to_string(),
            password: "123".to_string(),
        };
        let user = user_context.create(user).await.unwrap();
        let updated_user = User {
            password: "qwerty".to_string(),
            ..user
        };
        assert_eq!(
            updated_user,
            user_context.update(updated_user.to_owned()).await.unwrap()
        )
    }

    ///test that where the unique email constraint is violated
    #[tokio::test]
    async fn update_fail() -> () {
        let user_context = test_setup().await;
        let mut users = two_template_users();

        for user in users.iter_mut() {
            let _ = user_context.create(user.to_owned()).await;
        }
        let res = user_context
            .update(User {
                email: "mike@mail.dk".to_string(),
                ..users[0].to_owned()
            })
            .await;
        match res {
            Ok(_) => {
                panic!("should not happen")
            }
            Err(_err) => {
                return;
            }
        }
    }
    #[tokio::test]
    async fn delete_test() -> () {
        let user_context = test_setup().await;
        let mut users = two_template_users();

        for user in users.iter_mut() {
            let _ = user_context.create(user.to_owned()).await;
        }
        assert_eq!(users[0], user_context.delete(users[0].id).await.unwrap())
    }
    #[tokio::test]
    async fn delete_test_fail() -> () {
        let user_context = test_setup().await;
        let mut users = two_template_users();

        for user in users.iter_mut() {
            let _ = user_context.create(user.to_owned()).await;
        }
        let res = user_context.delete(3).await;
        match res {
            Ok(_) => {
                panic!("should not happen")
            }
            Err(_err) => {
                return;
            }
        }
    }
    // TODO den skal slettes senere
    #[tokio::test]
    async fn create_test_test() -> () {
        let context = setup_db_with_entities(vec![UserEntity]).await;
        let user_context = UserContext::new(Box::new(context));
        let users = two_template_users();
        let res = user_context.create(users[1].to_owned()).await.unwrap();
        assert_eq!(res, user_context.get_by_id(1).await.unwrap().unwrap())
    }
}<|MERGE_RESOLUTION|>--- conflicted
+++ resolved
@@ -111,14 +111,9 @@
 
         // Creates the user in the database using the 'create' function
         let created_user = user_context.create(new_user).await?;
-<<<<<<< HEAD
-        // Fecthes the user created using the 'get_by_id' function
-        let fetched_user = user_context.get_by_id(created_user.id).await;
-=======
 
         // Fetches the user created using the 'get_by_id' function
         let fetched_user = user_context.get_by_id(created_user.id).await?;
->>>>>>> d0b7e887
 
         // Assert if the fetched user is the same as the created user
         assert_eq!(fetched_user.unwrap().username, created_user.username);
