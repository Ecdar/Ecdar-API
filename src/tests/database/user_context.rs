--- conflicted
+++ resolved
@@ -6,11 +6,7 @@
             database_context::DatabaseContext, entity_context::EntityContextTrait,
             user_context::UserContext,
         },
-<<<<<<< HEAD
         entities::user::{self, Entity as UserEntity, Model},
-=======
-        entities::user::{Entity, Model as User},
->>>>>>> b69303a3
     };
     use sea_orm::{
         entity::prelude::*, sea_query::TableCreateStatement, Database, DatabaseBackend,
@@ -85,43 +81,13 @@
         // Creates the user in the database using the 'create' function
         let created_user = user_context.create(new_user).await?;
 
-<<<<<<< HEAD
         let fetched_user = UserEntity::find_by_id(created_user.id)
             .one(&user_context.db_context.db)
-=======
-        let fetched_user = Entity::find_by_id(created_user.id)
-            .one(&user_context.db_context.get_connection())
->>>>>>> b69303a3
             .await?;
 
         // Assert if the fetched user is the same as the created user
         assert_eq!(fetched_user.unwrap().username, created_user.username);
-<<<<<<< HEAD
-        /*
-        let db = MockDatabase::new(DatabaseBackend::Postgres).append_query_results([
-            vec![user::Model{
-                id: 1,
-                email: "anders21@student.aau.dk".to_owned(),
-                username: "andemad".to_owned(),
-                password: "rask".to_owned(),
-            }],
-            vec![user::Model{
-                id: 1,
-                email: "anders21@student.aau.dk".to_owned(),
-                username: "andemad".to_owned(),
-                password: "rask".to_owned(),},
-                user::Model{
-                    id: 2,
-                    email: "andeand@and.and".to_owned(),
-                    username: "OgsåAndersRask".to_owned(),
-                    password: "rask".to_owned(),
-                }
-            ]
-        ]);
-        */
-=======
-
->>>>>>> b69303a3
+
         Ok(())
     }
 
