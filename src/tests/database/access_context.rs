#[cfg(test)]
mod database_tests {
<<<<<<< HEAD
    use crate::database::access_context::AccessContextTrait;

=======
>>>>>>> c61116c9
    use crate::tests::database::helpers::{
        create_accesses, create_models, create_users, get_reset_database_context,
    };
    use crate::{
        database::{access_context::AccessContext, entity_context::EntityContextTrait},
        entities::{access, model, user},
        to_active_models,
    };
    use sea_orm::{entity::prelude::*, IntoActiveModel};

    async fn seed_db() -> (AccessContext, access::Model, user::Model, model::Model) {
        let db_context = get_reset_database_context().await;

        let access_context = AccessContext::new(db_context);

        let user = create_users(1)[0].clone();
        let model = create_models(1, user.id)[0].clone();
        let access = create_accesses(1, user.id, model.id)[0].clone();

        user::Entity::insert(user.clone().into_active_model())
            .exec(&access_context.db_context.get_connection())
            .await
            .unwrap();
        model::Entity::insert(model.clone().into_active_model())
            .exec(&access_context.db_context.get_connection())
            .await
            .unwrap();

        (access_context, access, user, model)
    }
<<<<<<< HEAD
    // Test the functionality of the 'create' function, which creates a access in the database
    #[tokio::test]
    async fn create_test() {
        let (access_context, access, _, _) = seed_db().await;

        let created_access = access_context.create(access.clone()).await.unwrap();

        let fetched_access = access::Entity::find_by_id(created_access.id)
            .one(&access_context.db_context.get_connection())
            .await
            .unwrap()
            .unwrap();

        // Assert if the fetched access is the same as the created access
        assert_eq!(access, created_access);
        assert_eq!(fetched_access, created_access);
    }

    #[tokio::test]
    async fn create_check_unique_pair_model_id_user_id_test() {
        let (access_context, access, _, _) = seed_db().await;

        let _created_access_1 = access_context.create(access.clone()).await.unwrap();
        let _created_access_2 = access_context.create(access.clone()).await;

        assert!(matches!(
            _created_access_2.unwrap_err().sql_err(),
            Some(SqlErr::UniqueConstraintViolation(_))
        ));
    }

    #[tokio::test]
    async fn create_invalid_role_test() {
        let (access_context, mut access, _, _) = seed_db().await;

        access.role = "abc".into();

        let created_access = access_context.create(access.clone()).await;

        assert!(matches!(
            created_access.unwrap_err().sql_err(),
            Some(SqlErr::ForeignKeyConstraintViolation(_))
=======

    // Test the functionality of the 'create' function, which creates a access in the database
    #[tokio::test]
    async fn create_test() {
        let (access_context, access, _, _) = seed_db().await;

        let created_access = access_context.create(access.clone()).await.unwrap();

        let fetched_access = access::Entity::find_by_id(created_access.id)
            .one(&access_context.db_context.get_connection())
            .await
            .unwrap()
            .unwrap();

        // Assert if the fetched access is the same as the created access
        assert_eq!(access, created_access);
        assert_eq!(fetched_access, created_access);
    }

    #[tokio::test]
    async fn create_check_unique_pair_model_id_user_id_test() {
        let (access_context, access, _, _) = seed_db().await;

        let _created_access_1 = access_context.create(access.clone()).await.unwrap();
        let _created_access_2 = access_context.create(access.clone()).await;

        assert!(matches!(
            _created_access_2.unwrap_err().sql_err(),
            Some(SqlErr::UniqueConstraintViolation(_))
>>>>>>> c61116c9
        ));
    }

    #[tokio::test]
<<<<<<< HEAD
    async fn create_auto_increment_test() {
        let (access_context, _, user, model_1) = seed_db().await;

        let mut model_2 = create_models(1, user.id)[0].clone();
        model_2.id = model_1.id + 1;
        model_2.name = "model_2".into();

        model::Entity::insert(model_2.into_active_model())
            .exec(&access_context.db_context.get_connection())
            .await
            .unwrap();

        let access_1 = access::Model {
            id: 0,
            role: "Editor".to_string(),
            model_id: 1,
            user_id: user.id,
        };

        let access_2 = access::Model {
            id: 0,
            role: "Editor".to_string(),
            model_id: 2,
            user_id: user.id,
        };

        let created_access1 = access_context.create(access_1.clone()).await.unwrap();
        let created_access2 = access_context.create(access_2.clone()).await.unwrap();

        let fetched_access1 = access::Entity::find_by_id(created_access1.id)
            .one(&access_context.db_context.get_connection())
            .await
            .unwrap()
            .unwrap();

        let fetched_access2 = access::Entity::find_by_id(created_access2.id)
            .one(&access_context.db_context.get_connection())
            .await
            .unwrap()
            .unwrap();

        assert_ne!(fetched_access1.id, fetched_access2.id);
        assert_ne!(created_access1.id, created_access2.id);
        assert_eq!(created_access1.id, fetched_access1.id);
        assert_eq!(created_access2.id, fetched_access2.id);
    }

    #[tokio::test]
    async fn get_by_id_test() {
        let (access_context, access, _, _) = seed_db().await;

        access::Entity::insert(access.clone().into_active_model())
            .exec(&access_context.db_context.get_connection())
            .await
            .unwrap();

        // Fetches the access created using the 'get_by_id' function
        let fetched_access = access_context.get_by_id(access.id).await.unwrap().unwrap();

        // Assert if the fetched access is the same as the created access
        assert_eq!(access, fetched_access);
    }

    #[tokio::test]
    async fn get_by_non_existing_id_test() {
        let (access_context, _, _, _) = seed_db().await;

        let fetched_access = access_context.get_by_id(1).await.unwrap();

        assert!(fetched_access.is_none());
    }

    #[tokio::test]
    async fn get_all_test() {
        let (access_context, _, user, model) = seed_db().await;

        // Creates a model of the access which will be created
        let new_accesses = create_accesses(1, user.id, model.id);

        // Creates the access in the database using the 'create' function
        access::Entity::insert_many(to_active_models!(new_accesses.clone()))
            .exec(&access_context.db_context.get_connection())
            .await
            .unwrap();

        assert_eq!(access_context.get_all().await.unwrap().len(), 1);

        let mut sorted: Vec<access::Model> = new_accesses.clone();
        sorted.sort_by_key(|k| k.id);

        for (i, access) in sorted.into_iter().enumerate() {
            assert_eq!(access, new_accesses[i]);
        }
    }
    #[tokio::test]
    async fn get_by_uid_and_model_id_test() {
        let (access_context, expected_access, user, model) = seed_db().await;

        access::Entity::insert(expected_access.clone().into_active_model())
=======
    async fn create_invalid_role_test() {
        let (access_context, mut access, _, _) = seed_db().await;

        access.role = "abc".into();

        let created_access = access_context.create(access.clone()).await;

        assert!(matches!(
            created_access.unwrap_err().sql_err(),
            Some(SqlErr::ForeignKeyConstraintViolation(_))
        ));
    }

    #[tokio::test]
    async fn create_auto_increment_test() {
        let (access_context, _, user, model_1) = seed_db().await;

        let mut model_2 = create_models(1, user.id)[0].clone();
        model_2.id = model_1.id + 1;
        model_2.name = "model_2".to_string();

        model::Entity::insert(model_2.into_active_model())
            .exec(&access_context.db_context.get_connection())
            .await
            .unwrap();

        let access_1 = access::Model {
            id: 0,
            role: "Editor".to_string(),
            model_id: 1,
            user_id: user.id,
        };

        let access_2 = access::Model {
            id: 0,
            role: "Editor".to_string(),
            model_id: 2,
            user_id: user.id,
        };

        let created_access1 = access_context.create(access_1.clone()).await.unwrap();
        let created_access2 = access_context.create(access_2.clone()).await.unwrap();

        let fetched_access1 = access::Entity::find_by_id(created_access1.id)
            .one(&access_context.db_context.get_connection())
            .await
            .unwrap()
            .unwrap();

        let fetched_access2 = access::Entity::find_by_id(created_access2.id)
            .one(&access_context.db_context.get_connection())
            .await
            .unwrap()
            .unwrap();

        assert_ne!(fetched_access1.id, fetched_access2.id);
        assert_ne!(created_access1.id, created_access2.id);
        assert_eq!(created_access1.id, fetched_access1.id);
        assert_eq!(created_access2.id, fetched_access2.id);
    }

    #[tokio::test]
    async fn get_by_id_test() {
        let (access_context, access, _, _) = seed_db().await;

        access::Entity::insert(access.clone().into_active_model())
            .exec(&access_context.db_context.get_connection())
            .await
            .unwrap();

        // Fetches the access created using the 'get_by_id' function
        let fetched_access = access_context.get_by_id(access.id).await.unwrap().unwrap();

        // Assert if the fetched access is the same as the created access
        assert_eq!(access, fetched_access);
    }

    #[tokio::test]
    async fn get_by_non_existing_id_test() {
        let (access_context, _, _, _) = seed_db().await;

        let fetched_access = access_context.get_by_id(1).await.unwrap();

        assert!(fetched_access.is_none());
    }

    #[tokio::test]
    async fn get_all_test() {
        let (access_context, _, user, model) = seed_db().await;

        // Creates a model of the access which will be created
        let new_accesses = create_accesses(1, user.id, model.id);

        // Creates the access in the database using the 'create' function
        access::Entity::insert_many(to_active_models!(new_accesses.clone()))
>>>>>>> c61116c9
            .exec(&access_context.db_context.get_connection())
            .await
            .unwrap();

<<<<<<< HEAD
        let access = access_context
            .get_access_by_uid_and_model_id(user.id, model.id)
            .await;

        assert!(access.unwrap().unwrap() == expected_access);
    }

    #[tokio::test]
    async fn get_all_empty_test() {
        let (access_context, _, _, _) = seed_db().await;

        let result = access_context.get_all().await.unwrap();
        let empty_accesses: Vec<access::Model> = vec![];

        assert_eq!(empty_accesses, result);
    }

    #[tokio::test]
    async fn update_test() {
        let (access_context, access, _, _) = seed_db().await;

=======
        assert_eq!(access_context.get_all().await.unwrap().len(), 1);

        let mut sorted: Vec<access::Model> = new_accesses.clone();
        sorted.sort_by_key(|k| k.id);

        for (i, access) in sorted.into_iter().enumerate() {
            assert_eq!(access, new_accesses[i]);
        }
    }

    #[tokio::test]
    async fn get_all_empty_test() {
        let (access_context, _, _, _) = seed_db().await;

        let result = access_context.get_all().await.unwrap();
        let empty_accesses: Vec<access::Model> = vec![];

        assert_eq!(empty_accesses, result);
    }

    #[tokio::test]
    async fn update_test() {
        let (access_context, access, _, _) = seed_db().await;

>>>>>>> c61116c9
        access::Entity::insert(access.clone().into_active_model())
            .exec(&access_context.db_context.get_connection())
            .await
            .unwrap();
<<<<<<< HEAD

        let new_access = access::Model { ..access };

        let updated_access = access_context.update(new_access.clone()).await.unwrap();

        let fetched_access = access::Entity::find_by_id(updated_access.id)
            .one(&access_context.db_context.get_connection())
            .await
            .unwrap()
            .unwrap();

        assert_eq!(new_access, updated_access);
        assert_eq!(updated_access, fetched_access);
    }

    #[tokio::test]
    async fn update_modifies_role_test() {
        let (access_context, access, _, _) = seed_db().await;

        let access = access::Model {
            role: "Editor".into(),
            ..access
        };
=======

        let new_access = access::Model { ..access };

        let updated_access = access_context.update(new_access.clone()).await.unwrap();

        let fetched_access = access::Entity::find_by_id(updated_access.id)
            .one(&access_context.db_context.get_connection())
            .await
            .unwrap()
            .unwrap();

        assert_eq!(new_access, updated_access);
        assert_eq!(updated_access, fetched_access);
    }

    #[tokio::test]
    async fn update_modifies_role_test() {
        let (access_context, access, _, _) = seed_db().await;

        let access = access::Model {
            role: "Editor".into(),
            ..access
        };

        access::Entity::insert(access.clone().into_active_model())
            .exec(&access_context.db_context.get_connection())
            .await
            .unwrap();

        let new_access = access::Model {
            role: "Commenter".into(),
            ..access
        };

        let updated_access = access_context.update(new_access.clone()).await.unwrap();

        assert_ne!(access, updated_access);
        assert_ne!(access, new_access);
    }

    #[tokio::test]
    async fn update_does_not_modify_id_test() {
        let (access_context, access, _, _) = seed_db().await;
        access::Entity::insert(access.clone().into_active_model())
            .exec(&access_context.db_context.get_connection())
            .await
            .unwrap();

        let updated_access = access::Model {
            id: &access.id + 1,
            ..access.clone()
        };
        let res = access_context.update(updated_access.clone()).await;

        assert!(matches!(res.unwrap_err(), DbErr::RecordNotUpdated));
    }

    #[tokio::test]
    async fn update_does_not_modify_model_id_test() {
        let (access_context, access, _, _) = seed_db().await;
>>>>>>> c61116c9

        access::Entity::insert(access.clone().into_active_model())
            .exec(&access_context.db_context.get_connection())
            .await
            .unwrap();

<<<<<<< HEAD
        let new_access = access::Model {
            role: "Commenter".into(),
            ..access
        };

        let updated_access = access_context.update(new_access.clone()).await.unwrap();

        assert_ne!(access, updated_access);
        assert_ne!(access, new_access);
    }

    #[tokio::test]
    async fn update_does_not_modify_id_test() {
        let (access_context, access, _, _) = seed_db().await;
        access::Entity::insert(access.clone().into_active_model())
            .exec(&access_context.db_context.get_connection())
            .await
            .unwrap();

        let updated_access = access::Model {
            id: &access.id + 1,
            ..access.clone()
        };
        let res = access_context.update(updated_access.clone()).await;

        assert!(matches!(res.unwrap_err(), DbErr::RecordNotUpdated));
    }
    #[tokio::test]
    async fn update_does_not_modify_model_id_test() {
        let (access_context, access, _, _) = seed_db().await;

        access::Entity::insert(access.clone().into_active_model())
            .exec(&access_context.db_context.get_connection())
            .await
            .unwrap();

        let updated_access = access::Model {
            model_id: &access.model_id + 1,
            ..access.clone()
        };
        let res = access_context.update(updated_access.clone()).await.unwrap();

        assert_eq!(access, res);
    }
    #[tokio::test]
    async fn update_does_not_modify_user_id_test() {
        let (access_context, access, _, _) = seed_db().await;

        access::Entity::insert(access.clone().into_active_model())
            .exec(&access_context.db_context.get_connection())
            .await
            .unwrap();

=======
        let updated_access = access::Model {
            model_id: &access.model_id + 1,
            ..access.clone()
        };
        let res = access_context.update(updated_access.clone()).await.unwrap();

        assert_eq!(access, res);
    }

    #[tokio::test]
    async fn update_does_not_modify_user_id_test() {
        let (access_context, access, _, _) = seed_db().await;

        access::Entity::insert(access.clone().into_active_model())
            .exec(&access_context.db_context.get_connection())
            .await
            .unwrap();

>>>>>>> c61116c9
        let updated_access = access::Model {
            user_id: &access.user_id + 1,
            ..access.clone()
        };
        let res = access_context.update(updated_access.clone()).await.unwrap();
<<<<<<< HEAD

        assert_eq!(access, res);
    }

    #[tokio::test]
    async fn update_invalid_role_test() {
        let (access_context, mut access, _, _) = seed_db().await;

        access::Entity::insert(access.clone().into_active_model())
            .exec(&access_context.db_context.get_connection())
            .await
            .unwrap();

        access.role = "abc".into();

        let updated_access = access_context.update(access.clone()).await;

        assert!(matches!(
            updated_access.unwrap_err().sql_err(),
            Some(SqlErr::ForeignKeyConstraintViolation(_))
        ));
    }

    #[tokio::test]
    async fn update_non_existing_id_test() {
        let (access_context, access, _, _) = seed_db().await;

        let updated_access = access_context.update(access.clone()).await;

        assert!(matches!(
            updated_access.unwrap_err(),
            DbErr::RecordNotUpdated
        ));
    }

    #[tokio::test]
    async fn delete_test() {
        let (access_context, access, _, _) = seed_db().await;

=======

        assert_eq!(access, res);
    }

    #[tokio::test]
    async fn update_invalid_role_test() {
        let (access_context, mut access, _, _) = seed_db().await;

        access::Entity::insert(access.clone().into_active_model())
            .exec(&access_context.db_context.get_connection())
            .await
            .unwrap();

        access.role = "abc".into();

        let updated_access = access_context.update(access.clone()).await;

        assert!(matches!(
            updated_access.unwrap_err().sql_err(),
            Some(SqlErr::ForeignKeyConstraintViolation(_))
        ));
    }

    #[tokio::test]
    async fn update_non_existing_id_test() {
        let (access_context, access, _, _) = seed_db().await;

        let updated_access = access_context.update(access.clone()).await;

        assert!(matches!(
            updated_access.unwrap_err(),
            DbErr::RecordNotUpdated
        ));
    }

    #[tokio::test]
    async fn delete_test() {
        let (access_context, access, _, _) = seed_db().await;

>>>>>>> c61116c9
        access::Entity::insert(access.clone().into_active_model())
            .exec(&access_context.db_context.get_connection())
            .await
            .unwrap();

        let deleted_access = access_context.delete(access.id).await.unwrap();

        let all_accesses = access::Entity::find()
            .all(&access_context.db_context.get_connection())
            .await
            .unwrap();

        assert_eq!(access, deleted_access);
        assert!(all_accesses.is_empty());
    }

    #[tokio::test]
    async fn delete_non_existing_id_test() {
        let (access_context, _, _, _) = seed_db().await;

        let deleted_access = access_context.delete(1).await;

        assert!(matches!(
            deleted_access.unwrap_err(),
            DbErr::RecordNotFound(_)
        ));
    }
}<|MERGE_RESOLUTION|>--- conflicted
+++ resolved
@@ -1,10 +1,6 @@
 #[cfg(test)]
 mod database_tests {
-<<<<<<< HEAD
     use crate::database::access_context::AccessContextTrait;
-
-=======
->>>>>>> c61116c9
     use crate::tests::database::helpers::{
         create_accesses, create_models, create_users, get_reset_database_context,
     };
@@ -35,7 +31,6 @@
 
         (access_context, access, user, model)
     }
-<<<<<<< HEAD
     // Test the functionality of the 'create' function, which creates a access in the database
     #[tokio::test]
     async fn create_test() {
@@ -78,42 +73,10 @@
         assert!(matches!(
             created_access.unwrap_err().sql_err(),
             Some(SqlErr::ForeignKeyConstraintViolation(_))
-=======
-
-    // Test the functionality of the 'create' function, which creates a access in the database
-    #[tokio::test]
-    async fn create_test() {
-        let (access_context, access, _, _) = seed_db().await;
-
-        let created_access = access_context.create(access.clone()).await.unwrap();
-
-        let fetched_access = access::Entity::find_by_id(created_access.id)
-            .one(&access_context.db_context.get_connection())
-            .await
-            .unwrap()
-            .unwrap();
-
-        // Assert if the fetched access is the same as the created access
-        assert_eq!(access, created_access);
-        assert_eq!(fetched_access, created_access);
-    }
-
-    #[tokio::test]
-    async fn create_check_unique_pair_model_id_user_id_test() {
-        let (access_context, access, _, _) = seed_db().await;
-
-        let _created_access_1 = access_context.create(access.clone()).await.unwrap();
-        let _created_access_2 = access_context.create(access.clone()).await;
-
-        assert!(matches!(
-            _created_access_2.unwrap_err().sql_err(),
-            Some(SqlErr::UniqueConstraintViolation(_))
->>>>>>> c61116c9
-        ));
-    }
-
-    #[tokio::test]
-<<<<<<< HEAD
+        ));
+    }
+
+    #[tokio::test]
     async fn create_auto_increment_test() {
         let (access_context, _, user, model_1) = seed_db().await;
 
@@ -213,108 +176,10 @@
         let (access_context, expected_access, user, model) = seed_db().await;
 
         access::Entity::insert(expected_access.clone().into_active_model())
-=======
-    async fn create_invalid_role_test() {
-        let (access_context, mut access, _, _) = seed_db().await;
-
-        access.role = "abc".into();
-
-        let created_access = access_context.create(access.clone()).await;
-
-        assert!(matches!(
-            created_access.unwrap_err().sql_err(),
-            Some(SqlErr::ForeignKeyConstraintViolation(_))
-        ));
-    }
-
-    #[tokio::test]
-    async fn create_auto_increment_test() {
-        let (access_context, _, user, model_1) = seed_db().await;
-
-        let mut model_2 = create_models(1, user.id)[0].clone();
-        model_2.id = model_1.id + 1;
-        model_2.name = "model_2".to_string();
-
-        model::Entity::insert(model_2.into_active_model())
-            .exec(&access_context.db_context.get_connection())
-            .await
-            .unwrap();
-
-        let access_1 = access::Model {
-            id: 0,
-            role: "Editor".to_string(),
-            model_id: 1,
-            user_id: user.id,
-        };
-
-        let access_2 = access::Model {
-            id: 0,
-            role: "Editor".to_string(),
-            model_id: 2,
-            user_id: user.id,
-        };
-
-        let created_access1 = access_context.create(access_1.clone()).await.unwrap();
-        let created_access2 = access_context.create(access_2.clone()).await.unwrap();
-
-        let fetched_access1 = access::Entity::find_by_id(created_access1.id)
-            .one(&access_context.db_context.get_connection())
-            .await
-            .unwrap()
-            .unwrap();
-
-        let fetched_access2 = access::Entity::find_by_id(created_access2.id)
-            .one(&access_context.db_context.get_connection())
-            .await
-            .unwrap()
-            .unwrap();
-
-        assert_ne!(fetched_access1.id, fetched_access2.id);
-        assert_ne!(created_access1.id, created_access2.id);
-        assert_eq!(created_access1.id, fetched_access1.id);
-        assert_eq!(created_access2.id, fetched_access2.id);
-    }
-
-    #[tokio::test]
-    async fn get_by_id_test() {
-        let (access_context, access, _, _) = seed_db().await;
-
-        access::Entity::insert(access.clone().into_active_model())
-            .exec(&access_context.db_context.get_connection())
-            .await
-            .unwrap();
-
-        // Fetches the access created using the 'get_by_id' function
-        let fetched_access = access_context.get_by_id(access.id).await.unwrap().unwrap();
-
-        // Assert if the fetched access is the same as the created access
-        assert_eq!(access, fetched_access);
-    }
-
-    #[tokio::test]
-    async fn get_by_non_existing_id_test() {
-        let (access_context, _, _, _) = seed_db().await;
-
-        let fetched_access = access_context.get_by_id(1).await.unwrap();
-
-        assert!(fetched_access.is_none());
-    }
-
-    #[tokio::test]
-    async fn get_all_test() {
-        let (access_context, _, user, model) = seed_db().await;
-
-        // Creates a model of the access which will be created
-        let new_accesses = create_accesses(1, user.id, model.id);
-
-        // Creates the access in the database using the 'create' function
-        access::Entity::insert_many(to_active_models!(new_accesses.clone()))
->>>>>>> c61116c9
-            .exec(&access_context.db_context.get_connection())
-            .await
-            .unwrap();
-
-<<<<<<< HEAD
+            .exec(&access_context.db_context.get_connection())
+            .await
+            .unwrap();
+
         let access = access_context
             .get_access_by_uid_and_model_id(user.id, model.id)
             .await;
@@ -336,37 +201,10 @@
     async fn update_test() {
         let (access_context, access, _, _) = seed_db().await;
 
-=======
-        assert_eq!(access_context.get_all().await.unwrap().len(), 1);
-
-        let mut sorted: Vec<access::Model> = new_accesses.clone();
-        sorted.sort_by_key(|k| k.id);
-
-        for (i, access) in sorted.into_iter().enumerate() {
-            assert_eq!(access, new_accesses[i]);
-        }
-    }
-
-    #[tokio::test]
-    async fn get_all_empty_test() {
-        let (access_context, _, _, _) = seed_db().await;
-
-        let result = access_context.get_all().await.unwrap();
-        let empty_accesses: Vec<access::Model> = vec![];
-
-        assert_eq!(empty_accesses, result);
-    }
-
-    #[tokio::test]
-    async fn update_test() {
-        let (access_context, access, _, _) = seed_db().await;
-
->>>>>>> c61116c9
-        access::Entity::insert(access.clone().into_active_model())
-            .exec(&access_context.db_context.get_connection())
-            .await
-            .unwrap();
-<<<<<<< HEAD
+        access::Entity::insert(access.clone().into_active_model())
+            .exec(&access_context.db_context.get_connection())
+            .await
+            .unwrap();
 
         let new_access = access::Model { ..access };
 
@@ -390,30 +228,6 @@
             role: "Editor".into(),
             ..access
         };
-=======
-
-        let new_access = access::Model { ..access };
-
-        let updated_access = access_context.update(new_access.clone()).await.unwrap();
-
-        let fetched_access = access::Entity::find_by_id(updated_access.id)
-            .one(&access_context.db_context.get_connection())
-            .await
-            .unwrap()
-            .unwrap();
-
-        assert_eq!(new_access, updated_access);
-        assert_eq!(updated_access, fetched_access);
-    }
-
-    #[tokio::test]
-    async fn update_modifies_role_test() {
-        let (access_context, access, _, _) = seed_db().await;
-
-        let access = access::Model {
-            role: "Editor".into(),
-            ..access
-        };
 
         access::Entity::insert(access.clone().into_active_model())
             .exec(&access_context.db_context.get_connection())
@@ -447,45 +261,6 @@
 
         assert!(matches!(res.unwrap_err(), DbErr::RecordNotUpdated));
     }
-
-    #[tokio::test]
-    async fn update_does_not_modify_model_id_test() {
-        let (access_context, access, _, _) = seed_db().await;
->>>>>>> c61116c9
-
-        access::Entity::insert(access.clone().into_active_model())
-            .exec(&access_context.db_context.get_connection())
-            .await
-            .unwrap();
-
-<<<<<<< HEAD
-        let new_access = access::Model {
-            role: "Commenter".into(),
-            ..access
-        };
-
-        let updated_access = access_context.update(new_access.clone()).await.unwrap();
-
-        assert_ne!(access, updated_access);
-        assert_ne!(access, new_access);
-    }
-
-    #[tokio::test]
-    async fn update_does_not_modify_id_test() {
-        let (access_context, access, _, _) = seed_db().await;
-        access::Entity::insert(access.clone().into_active_model())
-            .exec(&access_context.db_context.get_connection())
-            .await
-            .unwrap();
-
-        let updated_access = access::Model {
-            id: &access.id + 1,
-            ..access.clone()
-        };
-        let res = access_context.update(updated_access.clone()).await;
-
-        assert!(matches!(res.unwrap_err(), DbErr::RecordNotUpdated));
-    }
     #[tokio::test]
     async fn update_does_not_modify_model_id_test() {
         let (access_context, access, _, _) = seed_db().await;
@@ -512,32 +287,11 @@
             .await
             .unwrap();
 
-=======
-        let updated_access = access::Model {
-            model_id: &access.model_id + 1,
-            ..access.clone()
-        };
-        let res = access_context.update(updated_access.clone()).await.unwrap();
-
-        assert_eq!(access, res);
-    }
-
-    #[tokio::test]
-    async fn update_does_not_modify_user_id_test() {
-        let (access_context, access, _, _) = seed_db().await;
-
-        access::Entity::insert(access.clone().into_active_model())
-            .exec(&access_context.db_context.get_connection())
-            .await
-            .unwrap();
-
->>>>>>> c61116c9
         let updated_access = access::Model {
             user_id: &access.user_id + 1,
             ..access.clone()
         };
         let res = access_context.update(updated_access.clone()).await.unwrap();
-<<<<<<< HEAD
 
         assert_eq!(access, res);
     }
@@ -577,47 +331,6 @@
     async fn delete_test() {
         let (access_context, access, _, _) = seed_db().await;
 
-=======
-
-        assert_eq!(access, res);
-    }
-
-    #[tokio::test]
-    async fn update_invalid_role_test() {
-        let (access_context, mut access, _, _) = seed_db().await;
-
-        access::Entity::insert(access.clone().into_active_model())
-            .exec(&access_context.db_context.get_connection())
-            .await
-            .unwrap();
-
-        access.role = "abc".into();
-
-        let updated_access = access_context.update(access.clone()).await;
-
-        assert!(matches!(
-            updated_access.unwrap_err().sql_err(),
-            Some(SqlErr::ForeignKeyConstraintViolation(_))
-        ));
-    }
-
-    #[tokio::test]
-    async fn update_non_existing_id_test() {
-        let (access_context, access, _, _) = seed_db().await;
-
-        let updated_access = access_context.update(access.clone()).await;
-
-        assert!(matches!(
-            updated_access.unwrap_err(),
-            DbErr::RecordNotUpdated
-        ));
-    }
-
-    #[tokio::test]
-    async fn delete_test() {
-        let (access_context, access, _, _) = seed_db().await;
-
->>>>>>> c61116c9
         access::Entity::insert(access.clone().into_active_model())
             .exec(&access_context.db_context.get_connection())
             .await
