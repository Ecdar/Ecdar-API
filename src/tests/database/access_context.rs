--- conflicted
+++ resolved
@@ -359,17 +359,16 @@
         .get_access_by_uid_and_project_id(user.id, project.id)
         .await;
 
-<<<<<<< HEAD
-    assert!(access.unwrap().unwrap() == expected_access);
-}
-
-#[tokio::test]
-async fn get_access_by_model_id_test_returns_ok() {
+    assert_eq!(access.unwrap().unwrap(), expected_access);
+}
+
+#[tokio::test]
+async fn get_access_by_project_id_test_returns_ok() {
     let (access_context, expected_access, _, model) = seed_db().await;
 
     let expected_access_access_info_vector = vec![AccessInfo {
         id: expected_access.id,
-        model_id: expected_access.model_id,
+        project_id: expected_access.project_id,
         user_id: expected_access.user_id,
         role: expected_access.role.clone(),
     }];
@@ -379,19 +378,16 @@
         .await
         .unwrap();
 
-    let access = access_context.get_access_by_model_id(model.id).await;
+    let access = access_context.get_access_by_project_id(model.id).await;
 
     assert!(access.unwrap() == expected_access_access_info_vector);
 }
 
 #[tokio::test]
-async fn get_access_by_model_id_test_returns_empty() {
+async fn get_access_by_project_id_test_returns_empty() {
     let (access_context, _, _, model) = seed_db().await;
 
-    let access = access_context.get_access_by_model_id(model.id).await;
+    let access = access_context.get_access_by_project_id(model.id).await;
 
     assert!(access.unwrap().is_empty());
-=======
-    assert_eq!(access.unwrap().unwrap(), expected_access);
->>>>>>> f84ebf04
 }