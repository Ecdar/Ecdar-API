--- conflicted
+++ resolved
@@ -120,32 +120,9 @@
     assert_eq!(created_access2.id, fetched_access2.id);
 }
 
-<<<<<<< HEAD
-        (access_context, access, user, model)
-    }
-
-    // Test the functionality of the 'create' function, which creates a access in the database
-    #[tokio::test]
-    async fn create_test() {
-        let (access_context, access, _, _) = seed_db().await;
-
-        let created_access = access_context.create(access.clone()).await.unwrap();
-
-        let fetched_access = access::Entity::find_by_id(created_access.id)
-            .one(&access_context.db_context.get_connection())
-            .await
-            .unwrap()
-            .unwrap();
-
-        // Assert if the fetched access is the same as the created access
-        assert_eq!(access, created_access);
-        assert_eq!(fetched_access, created_access);
-    }
-=======
 #[tokio::test]
 async fn get_by_id_test() {
     let (access_context, access, _, _) = seed_db().await;
->>>>>>> d29b0c04
 
     access::Entity::insert(access.clone().into_active_model())
         .exec(&access_context.db_context.get_connection())
@@ -172,58 +149,8 @@
 async fn get_all_test() {
     let (access_context, _, user, model) = seed_db().await;
 
-<<<<<<< HEAD
-    #[tokio::test]
-    async fn create_auto_increment_test() {
-        let (access_context, _, user, model_1) = seed_db().await;
-
-        let mut model_2 = create_models(1, user.id)[0].clone();
-        model_2.id = model_1.id + 1;
-        model_2.name = "model_2".to_string();
-
-        model::Entity::insert(model_2.into_active_model())
-            .exec(&access_context.db_context.get_connection())
-            .await
-            .unwrap();
-
-        let access_1 = access::Model {
-            id: 0,
-            role: "Editor".to_string(),
-            model_id: 1,
-            user_id: user.id,
-        };
-
-        let access_2 = access::Model {
-            id: 0,
-            role: "Editor".to_string(),
-            model_id: 2,
-            user_id: user.id,
-        };
-
-        let created_access1 = access_context.create(access_1.clone()).await.unwrap();
-        let created_access2 = access_context.create(access_2.clone()).await.unwrap();
-
-        let fetched_access1 = access::Entity::find_by_id(created_access1.id)
-            .one(&access_context.db_context.get_connection())
-            .await
-            .unwrap()
-            .unwrap();
-
-        let fetched_access2 = access::Entity::find_by_id(created_access2.id)
-            .one(&access_context.db_context.get_connection())
-            .await
-            .unwrap()
-            .unwrap();
-
-        assert_ne!(fetched_access1.id, fetched_access2.id);
-        assert_ne!(created_access1.id, created_access2.id);
-        assert_eq!(created_access1.id, fetched_access1.id);
-        assert_eq!(created_access2.id, fetched_access2.id);
-    }
-=======
     // Creates a model of the access which will be created
     let new_accesses = create_accesses(1, user.id, model.id);
->>>>>>> d29b0c04
 
     // Creates the access in the database using the 'create' function
     access::Entity::insert_many(to_active_models!(new_accesses.clone()))
@@ -299,7 +226,6 @@
     assert_ne!(access, new_access);
 }
 
-#[tokio::test]
 async fn update_does_not_modify_id_test() {
     let (access_context, access, _, _) = seed_db().await;
     access::Entity::insert(access.clone().into_active_model())
@@ -347,63 +273,8 @@
     };
     let res = access_context.update(updated_access.clone()).await.unwrap();
 
-<<<<<<< HEAD
-    #[tokio::test]
-    async fn update_does_not_modify_id_test() {
-        let (access_context, access, _, _) = seed_db().await;
-        access::Entity::insert(access.clone().into_active_model())
-            .exec(&access_context.db_context.get_connection())
-            .await
-            .unwrap();
-
-        let updated_access = access::Model {
-            id: &access.id + 1,
-            ..access.clone()
-        };
-        let res = access_context.update(updated_access.clone()).await;
-
-        assert!(matches!(res.unwrap_err(), DbErr::RecordNotUpdated));
-    }
-
-    #[tokio::test]
-    async fn update_does_not_modify_model_id_test() {
-        let (access_context, access, _, _) = seed_db().await;
-
-        access::Entity::insert(access.clone().into_active_model())
-            .exec(&access_context.db_context.get_connection())
-            .await
-            .unwrap();
-
-        let updated_access = access::Model {
-            model_id: &access.model_id + 1,
-            ..access.clone()
-        };
-        let res = access_context.update(updated_access.clone()).await.unwrap();
-
-        assert_eq!(access, res);
-    }
-
-    #[tokio::test]
-    async fn update_does_not_modify_user_id_test() {
-        let (access_context, access, _, _) = seed_db().await;
-
-        access::Entity::insert(access.clone().into_active_model())
-            .exec(&access_context.db_context.get_connection())
-            .await
-            .unwrap();
-
-        let updated_access = access::Model {
-            user_id: &access.user_id + 1,
-            ..access.clone()
-        };
-        let res = access_context.update(updated_access.clone()).await.unwrap();
-
-        assert_eq!(access, res);
-    }
-=======
     assert_eq!(access, res);
 }
->>>>>>> d29b0c04
 
 #[tokio::test]
 async fn update_invalid_role_test() {
