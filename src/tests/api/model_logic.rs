use std::str::FromStr;

use chrono::Utc;
use mockall::predicate;
use sea_orm::DbErr;
use tonic::{metadata, Code, Request};

<<<<<<< HEAD
use crate::{
    api::{
        auth::TokenType,
        server::server::{
            ecdar_api_server::EcdarApi, DeleteModelRequest, ModelInfo, UpdateModelRequest,
        },
    },
    entities::{access, in_use, model, session},
    tests::api::helpers::{get_mock_concrete_ecdar_api, get_mock_services},
=======
use crate::api::auth::TokenType;
use crate::api::server::server::{
    ecdar_api_server::EcdarApi, ComponentsInfo, CreateModelRequest, DeleteModelRequest, ModelInfo,
>>>>>>> c61116c9
};
use crate::entities::{access, in_use, model, session};
use crate::tests::api::helpers::{get_mock_concrete_ecdar_api, get_mock_services};

#[tokio::test]
async fn create_model_returns_ok() {
    let mut mock_services = get_mock_services();

    let uid = 0;

    let components_info = ComponentsInfo {
        components: vec![],
        components_hash: 0,
    };

    let model = model::Model {
        id: Default::default(),
        name: Default::default(),
        components_info: serde_json::to_value(components_info.clone()).unwrap(),
        owner_id: uid,
    };

    let access = access::Model {
        id: Default::default(),
        role: "Editor".to_string(),
        user_id: uid,
        model_id: model.id,
    };

    let session = session::Model {
        id: Default::default(),
        refresh_token: "refresh_token".to_string(),
        access_token: "access_token".to_string(),
        updated_at: Default::default(),
        user_id: uid,
    };

    let in_use = in_use::Model {
        model_id: model.id,
        session_id: session.id,
        latest_activity: Default::default(),
    };

    mock_services
        .model_context_mock
        .expect_create()
        .with(predicate::eq(model.clone()))
        .returning(move |_| Ok(model.clone()));

    mock_services
        .access_context_mock
        .expect_create()
        .with(predicate::eq(access.clone()))
        .returning(move |_| Ok(access.clone()));

    mock_services
        .session_context_mock
        .expect_get_by_token()
        .with(
            predicate::eq(TokenType::AccessToken),
            predicate::eq("access_token".to_string()),
        )
        .returning(move |_, _| Ok(Some(session.clone())));

    mock_services
        .in_use_context_mock
        .expect_create()
        .with(predicate::eq(in_use.clone()))
        .returning(move |_| Ok(in_use.clone()));

    let mut request = Request::new(CreateModelRequest {
        name: Default::default(),
        components_info: Option::from(components_info),
    });

    request
        .metadata_mut()
        .insert("uid", uid.to_string().parse().unwrap());

    request.metadata_mut().insert(
        "authorization",
        metadata::MetadataValue::from_str("Bearer access_token").unwrap(),
    );

    let api = get_mock_concrete_ecdar_api(mock_services);

    let res = api.create_model(request).await;

    assert!(res.is_ok());
}

#[tokio::test]
async fn create_model_existing_name_returns_err() {
    let mut mock_services = get_mock_services();

    let uid = 0;

    let model = model::Model {
        id: Default::default(),
        name: "model".to_string(),
        components_info: Default::default(),
        owner_id: uid,
    };

    mock_services
        .model_context_mock
        .expect_create()
        .with(predicate::eq(model.clone()))
        .returning(move |_| Err(DbErr::RecordNotInserted)); //todo!("Needs to be a SqlError with UniqueConstraintViolation with 'name' in message)

    let mut request = Request::new(CreateModelRequest {
        name: "model".to_string(),
        components_info: Default::default(),
    });

    request
        .metadata_mut()
        .insert("uid", uid.to_string().parse().unwrap());

    let api = get_mock_concrete_ecdar_api(mock_services);

    let res = api.create_model(request).await;

    assert_eq!(res.unwrap_err().code(), Code::InvalidArgument); //todo!("Needs to be code AlreadyExists when mocked Error is corrected)
}

#[tokio::test]
async fn delete_not_owner_returns_err() {
    let mut mock_services = get_mock_services();

    mock_services
        .model_context_mock
        .expect_get_by_id()
        .with(predicate::eq(1))
        .returning(move |_| {
            Ok(Some(model::Model {
                id: 1,
                name: Default::default(),
                components_info: Default::default(),
                owner_id: 2,
            }))
        });

    let mut request = Request::new(DeleteModelRequest { id: 1 });

    request
        .metadata_mut()
        .insert("uid", metadata::MetadataValue::from_str("1").unwrap());

    let api = get_mock_concrete_ecdar_api(mock_services);

    let res = api.delete_model(request).await.unwrap_err();

    assert_eq!(res.code(), Code::PermissionDenied);
}

#[tokio::test]
async fn delete_invalid_model_returns_err() {
    let mut mock_services = get_mock_services();

    mock_services
        .model_context_mock
        .expect_get_by_id()
        .with(predicate::eq(2))
        .returning(move |_| Ok(None));

    let mut request = Request::new(DeleteModelRequest { id: 2 });

    request
        .metadata_mut()
        .insert("uid", metadata::MetadataValue::from_str("1").unwrap());

    let api = get_mock_concrete_ecdar_api(mock_services);

    let res = api.delete_model(request).await.unwrap_err();

    assert_eq!(res.code(), Code::NotFound);
}

#[tokio::test]
async fn delete_model_returns_ok() {
    let mut mock_services = get_mock_services();

    mock_services
        .model_context_mock
        .expect_get_by_id()
        .with(predicate::eq(1))
        .returning(move |_| {
            Ok(Some(model::Model {
                id: 1,
                name: Default::default(),
                components_info: Default::default(),
                owner_id: 1,
            }))
        });

    mock_services
        .model_context_mock
        .expect_delete()
        .with(predicate::eq(1))
        .returning(move |_| {
            Ok(model::Model {
                id: 1,
                name: Default::default(),
                components_info: Default::default(),
                owner_id: 1,
            })
        });

    let mut request = Request::new(DeleteModelRequest { id: 1 });

    request
        .metadata_mut()
        .insert("uid", metadata::MetadataValue::from_str("1").unwrap());

    let api = get_mock_concrete_ecdar_api(mock_services);

    let res = api.delete_model(request).await;

    assert!(res.is_ok());
}

#[tokio::test]
async fn list_models_info_returns_ok() {
    let mut mock_services = get_mock_services();

    let model_info = ModelInfo {
        model_id: 1,
        model_name: "model::Model name".to_owned(),
        model_owner_id: 1,
        user_role_on_model: "Editor".to_owned(),
    };

    mock_services
        .model_context_mock
        .expect_get_models_info_by_uid()
        .with(predicate::eq(1))
        .returning(move |_| Ok(vec![model_info.clone()]));

    let mut list_models_info_request = Request::new(());

    list_models_info_request
        .metadata_mut()
        .insert("uid", metadata::MetadataValue::from_str("1").unwrap());

    let api = get_mock_concrete_ecdar_api(mock_services);

    let res = api.list_models_info(list_models_info_request).await;

    assert!(res.is_ok());
}

#[tokio::test]
async fn list_models_info_returns_err() {
    let mut mock_services = get_mock_services();

    mock_services
        .model_context_mock
        .expect_get_models_info_by_uid()
        .with(predicate::eq(1))
        .returning(move |_| Ok(vec![]));

    let mut list_models_info_request = Request::new(());

    list_models_info_request
        .metadata_mut()
        .insert("uid", metadata::MetadataValue::from_str("1").unwrap());

    let api = get_mock_concrete_ecdar_api(mock_services);

    let res = api.list_models_info(list_models_info_request).await;

    assert!(res.is_err());
}

#[tokio::test]
async fn update_owner_not_owner_returns_err() {
    let mut mock_services = get_mock_services();

    mock_services
        .model_context_mock
        .expect_get_by_id()
        .with(predicate::eq(1))
        .returning(move |_| {
            Ok(Some(model::Model {
                id: 1,
                name: Default::default(),
                components_info: Default::default(),
                owner_id: 2,
            }))
        });

    mock_services
        .access_context_mock
        .expect_get_access_by_uid_and_model_id()
        .with(predicate::eq(1), predicate::eq(1))
        .returning(move |_, _| {
            Ok(Some(access::Model {
                id: 1,
                user_id: 1,
                model_id: 1,
                role: "Editor".to_owned(),
            }))
        });

    mock_services
        .session_context_mock
        .expect_get_by_token()
        .with(
            predicate::eq(TokenType::AccessToken),
            predicate::eq("access_token".to_string()),
        )
        .returning(move |_, _| {
            Ok(Some(session::Model {
                id: 1,
                refresh_token: "refresh_token".to_string(),
                access_token: "access_token".to_string(),
                updated_at: Default::default(),
                user_id: 1,
            }))
        });

    mock_services
        .in_use_context_mock
        .expect_get_by_id()
        .with(predicate::eq(1))
        .returning(move |_| {
            Ok(Some(in_use::Model {
                session_id: 1,
                latest_activity: Default::default(),
                model_id: 1,
            }))
        });

    mock_services
        .in_use_context_mock
        .expect_update()
        .returning(move |_| {
            Ok(in_use::Model {
                session_id: 1,
                latest_activity: Default::default(),
                model_id: 1,
            })
        });

    let mut request = Request::new(UpdateModelRequest {
        id: 1,
        name: None,
        components_info: None,
        owner_id: Some(1),
    });

    request
        .metadata_mut()
        .insert("uid", metadata::MetadataValue::from_str("1").unwrap());

    request.metadata_mut().insert(
        "authorization",
        metadata::MetadataValue::from_str("access_token").unwrap(),
    );

    let api = get_mock_concrete_ecdar_api(mock_services);

    let res = api.update_model(request).await.unwrap_err();

    assert_eq!(res.code(), Code::PermissionDenied);
}

#[tokio::test]
async fn update_model_in_use_returns_err() {
    let mut mock_services = get_mock_services();

    mock_services
        .model_context_mock
        .expect_get_by_id()
        .with(predicate::eq(1))
        .returning(move |_| {
            Ok(Some(model::Model {
                id: 1,
                name: Default::default(),
                components_info: Default::default(),
                owner_id: 1,
            }))
        });

    mock_services
        .access_context_mock
        .expect_get_access_by_uid_and_model_id()
        .with(predicate::eq(1), predicate::eq(1))
        .returning(move |_, _| {
            Ok(Some(access::Model {
                id: 1,
                user_id: 1,
                model_id: 1,
                role: "Editor".to_owned(),
            }))
        });

    mock_services
        .session_context_mock
        .expect_get_by_token()
        .with(
            predicate::eq(TokenType::AccessToken),
            predicate::eq("access_token".to_string()),
        )
        .returning(move |_, _| {
            Ok(Some(session::Model {
                id: 1,
                refresh_token: "refresh_token".to_string(),
                access_token: "access_token".to_string(),
                updated_at: Default::default(),
                user_id: 1,
            }))
        });

    mock_services
        .in_use_context_mock
        .expect_get_by_id()
        .with(predicate::eq(1))
        .returning(move |_| {
            Ok(Some(in_use::Model {
                session_id: 2,
                latest_activity: Utc::now().naive_utc(),
                model_id: 1,
            }))
        });

    let mut request = Request::new(UpdateModelRequest {
        id: 1,
        name: None,
        components_info: None,
        owner_id: None,
    });

    request
        .metadata_mut()
        .insert("uid", metadata::MetadataValue::from_str("1").unwrap());

    request.metadata_mut().insert(
        "authorization",
        metadata::MetadataValue::from_str("access_token").unwrap(),
    );

    let api = get_mock_concrete_ecdar_api(mock_services);

    let res = api.update_model(request).await.unwrap_err();

    assert_eq!(res.code(), Code::FailedPrecondition);
}

#[tokio::test]
async fn update_no_access_returns_err() {
    let mut mock_services = get_mock_services();

    mock_services
        .model_context_mock
        .expect_get_by_id()
        .with(predicate::eq(1))
        .returning(move |_| {
            Ok(Some(model::Model {
                id: 1,
                name: Default::default(),
                components_info: Default::default(),
                owner_id: 1,
            }))
        });

    mock_services
        .access_context_mock
        .expect_get_access_by_uid_and_model_id()
        .with(predicate::eq(1), predicate::eq(1))
        .returning(move |_, _| Ok(None));

    let mut request = Request::new(UpdateModelRequest {
        id: 1,
        name: None,
        components_info: None,
        owner_id: None,
    });

    request
        .metadata_mut()
        .insert("uid", metadata::MetadataValue::from_str("1").unwrap());

    let api = get_mock_concrete_ecdar_api(mock_services);

    let res = api.update_model(request).await.unwrap_err();

    assert_eq!(res.code(), Code::PermissionDenied);
}

#[tokio::test]
async fn update_incorrect_role_returns_err() {
    let mut mock_services = get_mock_services();

    mock_services
        .model_context_mock
        .expect_get_by_id()
        .with(predicate::eq(1))
        .returning(move |_| {
            Ok(Some(model::Model {
                id: 1,
                name: Default::default(),
                components_info: Default::default(),
                owner_id: 1,
            }))
        });

    mock_services
        .access_context_mock
        .expect_get_access_by_uid_and_model_id()
        .with(predicate::eq(1), predicate::eq(1))
        .returning(move |_, _| {
            Ok(Some(access::Model {
                id: 1,
                user_id: 1,
                model_id: 1,
                role: "Viewer".to_owned(),
            }))
        });

    let mut request = Request::new(UpdateModelRequest {
        id: 1,
        name: None,
        components_info: None,
        owner_id: None,
    });

    request
        .metadata_mut()
        .insert("uid", metadata::MetadataValue::from_str("1").unwrap());

    let api = get_mock_concrete_ecdar_api(mock_services);

    let res = api.update_model(request).await.unwrap_err();

    assert_eq!(res.code(), Code::PermissionDenied);
}

#[tokio::test]
async fn update_no_session_returns_err() {
    let mut mock_services = get_mock_services();

    mock_services
        .model_context_mock
        .expect_get_by_id()
        .with(predicate::eq(1))
        .returning(move |_| {
            Ok(Some(model::Model {
                id: 1,
                name: Default::default(),
                components_info: Default::default(),
                owner_id: 1,
            }))
        });

    mock_services
        .access_context_mock
        .expect_get_access_by_uid_and_model_id()
        .with(predicate::eq(1), predicate::eq(1))
        .returning(move |_, _| {
            Ok(Some(access::Model {
                id: 1,
                user_id: 1,
                model_id: 1,
                role: "Editor".to_owned(),
            }))
        });

    mock_services
        .session_context_mock
        .expect_get_by_token()
        .with(
            predicate::eq(TokenType::AccessToken),
            predicate::eq("access_token".to_string()),
        )
        .returning(move |_, _| Ok(None));

    let mut request = Request::new(UpdateModelRequest {
        id: 1,
        name: None,
        components_info: None,
        owner_id: None,
    });

    request
        .metadata_mut()
        .insert("uid", metadata::MetadataValue::from_str("1").unwrap());

    request.metadata_mut().insert(
        "authorization",
        metadata::MetadataValue::from_str("access_token").unwrap(),
    );

    let api = get_mock_concrete_ecdar_api(mock_services);

    let res = api.update_model(request).await.unwrap_err();

    assert_eq!(res.code(), Code::Unauthenticated);
}

#[tokio::test]
async fn update_no_model_returns_err() {
    let mut mock_services = get_mock_services();

    mock_services
        .model_context_mock
        .expect_get_by_id()
        .with(predicate::eq(2))
        .returning(move |_| Ok(None));

    let mut request = Request::new(UpdateModelRequest {
        id: 2,
        name: None,
        components_info: None,
        owner_id: None,
    });

    request
        .metadata_mut()
        .insert("uid", metadata::MetadataValue::from_str("1").unwrap());

    let api = get_mock_concrete_ecdar_api(mock_services);

    let res = api.update_model(request).await.unwrap_err();

    assert_eq!(res.code(), Code::NotFound);
}<|MERGE_RESOLUTION|>--- conflicted
+++ resolved
@@ -5,21 +5,10 @@
 use sea_orm::DbErr;
 use tonic::{metadata, Code, Request};
 
-<<<<<<< HEAD
-use crate::{
-    api::{
-        auth::TokenType,
-        server::server::{
-            ecdar_api_server::EcdarApi, DeleteModelRequest, ModelInfo, UpdateModelRequest,
-        },
-    },
-    entities::{access, in_use, model, session},
-    tests::api::helpers::{get_mock_concrete_ecdar_api, get_mock_services},
-=======
 use crate::api::auth::TokenType;
+use crate::api::server::server::UpdateModelRequest;
 use crate::api::server::server::{
     ecdar_api_server::EcdarApi, ComponentsInfo, CreateModelRequest, DeleteModelRequest, ModelInfo,
->>>>>>> c61116c9
 };
 use crate::entities::{access, in_use, model, session};
 use crate::tests::api::helpers::{get_mock_concrete_ecdar_api, get_mock_services};
