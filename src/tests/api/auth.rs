--- conflicted
+++ resolved
@@ -1,18 +1,3 @@
-<<<<<<< HEAD
-use crate::api::auth;
-use std::{env, str::FromStr};
-use tonic::{metadata::MetadataValue, Request};
-
-#[tokio::test]
-async fn gtfr_bearer_token_trims_token() {
-    let token = "Bearer 1234567890";
-    let mut request = Request::new(());
-    request
-        .metadata_mut()
-        .insert("authorization", MetadataValue::from_str(token).unwrap());
-
-    let result = auth::get_token_from_request(&request).unwrap();
-=======
 #[cfg(test)]
 mod auth {
     use crate::api::auth::{RequestExt, Token, TokenType};
@@ -28,28 +13,10 @@
             .insert("authorization", MetadataValue::from_str(token).unwrap());
 
         let result = request.token_str().unwrap();
->>>>>>> d6b5d432
 
-    assert_eq!(result, token.trim_start_matches("Bearer "));
-}
+        assert_eq!(result, token.trim_start_matches("Bearer "));
+    }
 
-<<<<<<< HEAD
-#[tokio::test]
-async fn gtfr_no_token_returns_err() {
-    let request = Request::new(());
-
-    let result = auth::get_token_from_request(&request);
-
-    assert!(result.is_err());
-}
-
-#[tokio::test]
-async fn create_token_access_returns_token() {
-    env::set_var("ACCESS_TOKEN_HS512_SECRET", "access_secret");
-
-    let uid = "1";
-    let result = auth::create_token(auth::TokenType::AccessToken, uid);
-=======
     #[tokio::test]
     async fn request_token_no_token_returns_none() {
         let request = Request::new(());
@@ -64,88 +31,45 @@
 
         let uid = "1";
         let result = Token::new(TokenType::AccessToken, uid);
->>>>>>> d6b5d432
 
-    assert!(result.is_ok());
-}
+        assert!(result.is_ok());
+    }
 
-<<<<<<< HEAD
-#[tokio::test]
-async fn create_token_refresh_returns_token() {
-    env::set_var("REFRESH_TOKEN_HS512_SECRET", "refresh_secret");
-
-    let uid = "1";
-    let result = auth::create_token(auth::TokenType::RefreshToken, uid);
-=======
     #[tokio::test]
     async fn token_new_refresh_returns_token() {
         env::set_var("REFRESH_TOKEN_HS512_SECRET", "refresh_secret");
 
         let uid = "1";
         let result = Token::new(TokenType::RefreshToken, uid);
->>>>>>> d6b5d432
 
-    assert!(result.is_ok());
-}
+        assert!(result.is_ok());
+    }
 
-#[tokio::test]
-async fn validate_token_valid_access_returns_tokendata() {
-    env::set_var("ACCESS_TOKEN_HS512_SECRET", "access_secret");
+    #[tokio::test]
+    async fn validate_token_valid_access_returns_tokendata() {
+        env::set_var("ACCESS_TOKEN_HS512_SECRET", "access_secret");
 
-<<<<<<< HEAD
-    let token = auth::create_token(auth::TokenType::AccessToken, "1").unwrap();
-    let result = auth::validate_token(token, false);
-    assert!(result.is_ok());
-}
-=======
         let token = Token::new(TokenType::AccessToken, "1").unwrap();
         let result = token.validate();
 
         assert!(result.is_ok());
     }
->>>>>>> d6b5d432
 
-#[tokio::test]
-async fn validate_token_valid_refresh_returns_tokendata() {
-    env::set_var("REFRESH_TOKEN_HS512_SECRET", "refresh_secret");
+    #[tokio::test]
+    async fn validate_token_valid_refresh_returns_tokendata() {
+        env::set_var("REFRESH_TOKEN_HS512_SECRET", "refresh_secret");
 
-<<<<<<< HEAD
-    let token = auth::create_token(auth::TokenType::RefreshToken, "1").unwrap();
-    let result = auth::validate_token(token, true);
-    assert!(result.is_ok());
-}
-=======
         let token = Token::new(TokenType::RefreshToken, "1").unwrap();
         let result = token.validate();
 
         assert!(result.is_ok());
     }
->>>>>>> d6b5d432
 
-#[tokio::test]
-async fn validate_token_invalid_returns_err() {
-    env::set_var("ACCESS_TOKEN_HS512_SECRET", "access_secret");
-    env::set_var("REFRESH_TOKEN_HS512_SECRET", "refresh_secret");
+    #[tokio::test]
+    async fn validate_token_invalid_returns_err() {
+        env::set_var("ACCESS_TOKEN_HS512_SECRET", "access_secret");
+        env::set_var("REFRESH_TOKEN_HS512_SECRET", "refresh_secret");
 
-<<<<<<< HEAD
-    let result_access = auth::validate_token("invalid_token".to_string(), false);
-    let result_refresh = auth::validate_token("invalid_token".to_string(), true);
-    assert!(result_access.is_err() && result_refresh.is_err());
-}
-
-#[tokio::test]
-async fn validate_token_wrong_signature_returns_err() {
-    env::set_var("ACCESS_TOKEN_HS512_SECRET", "access_secret");
-    env::set_var("REFRESH_TOKEN_HS512_SECRET", "refresh_secret");
-
-    let token = auth::create_token(auth::TokenType::AccessToken, "1").unwrap();
-    let result_access = auth::validate_token(token, true);
-
-    let token = auth::create_token(auth::TokenType::RefreshToken, "1").unwrap();
-    let result_refresh = auth::validate_token(token, false);
-
-    assert!(result_access.is_err() && result_refresh.is_err());
-=======
         let result_access = Token::from_str(TokenType::AccessToken, "invalid_token").validate();
         let result_refresh = Token::from_str(TokenType::RefreshToken, "invalid_token").validate();
 
@@ -211,5 +135,4 @@
 
         assert!(result.is_err());
     }
->>>>>>> d6b5d432
 }