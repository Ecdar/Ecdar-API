--- conflicted
+++ resolved
@@ -5,12 +5,8 @@
 use crate::api::ecdar_api::ConcreteEcdarApi;
 use crate::api::hashing_context::HashingContextTrait;
 use crate::api::server::server::ecdar_backend_server::EcdarBackend;
-<<<<<<< HEAD
 use crate::api::server::server::AccessInfo;
-use crate::api::server::server::ModelInfo;
-=======
 use crate::api::server::server::ProjectInfo;
->>>>>>> f84ebf04
 use crate::api::server::server::{
     QueryRequest, QueryResponse, SimulationStartRequest, SimulationStepRequest,
     SimulationStepResponse, UserTokenResponse,
@@ -82,33 +78,28 @@
         async fn get_access_by_uid_and_project_id(
             &self,
             uid: i32,
-<<<<<<< HEAD
-            model_id: i32,
+            project_id: i32,
         ) -> Result<Option<access::Model>, DbErr> {
             access::Entity::find()
                 .filter(
                     Condition::all()
                         .add(access::Column::UserId.eq(uid))
-                        .add(access::Column::ModelId.eq(model_id)),
+                        .add(access::Column::ModelId.eq(project_id)),
                 )
                 .one(&self.db_context.get_connection())
                 .await
         }
 
-        async fn get_access_by_model_id(
+        async fn get_access_by_project_id(
             &self,
-            model_id: i32,
+            project_id: i32,
         ) -> Result<Vec<AccessInfo>, DbErr> {
             access::Entity::find()
-                .filter(access::Column::ModelId.eq(model_id))
+                .filter(access::Column::ModelId.eq(project_id))
                 .into_model::<AccessInfo>()
                 .all(&self.db_context.get_connection())
                 .await
         }
-=======
-            project_id: i32,
-        ) -> Result<Option<access::Model>, DbErr>;
->>>>>>> f84ebf04
     }
 }
 
