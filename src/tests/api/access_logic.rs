use std::str::FromStr;

use crate::api::server::server::create_access_request::User;
use crate::api::server::server::ecdar_api_server::EcdarApi;
<<<<<<< HEAD
use crate::api::server::server::{CreateAccessRequest, DeleteAccessRequest, UpdateAccessRequest, AccessInfo, ListAccessInfoRequest};
use crate::entities::access;
=======
use crate::api::server::server::{CreateAccessRequest, DeleteAccessRequest, UpdateAccessRequest};
use crate::entities::{access, model, user};
>>>>>>> b79a3d08
use crate::tests::api::helpers::{get_mock_concrete_ecdar_api, get_mock_services};
use mockall::predicate;
use sea_orm::DbErr;
use tonic::{metadata, Code, Request};
use std::str::FromStr;


#[tokio::test]
async fn create_incorrect_role_returns_err() {
    let mut mock_services = get_mock_services();

    mock_services
        .access_context_mock
        .expect_get_access_by_uid_and_model_id()
        .with(predicate::eq(1), predicate::eq(1))
        .returning(move |_, _| {
            Ok(Some(access::Model {
                id: Default::default(),
                role: "Viewer".to_owned(),
                user_id: 1,
                model_id: 1,
            }))
        });

    let mut request = Request::new(CreateAccessRequest {
        role: "Viewer".to_string(),
        model_id: 1,
        user: Default::default(),
    });

    request.metadata_mut().insert(
        "uid",
        tonic::metadata::MetadataValue::from_str("1").unwrap(),
    );

    let api = get_mock_concrete_ecdar_api(mock_services);

    let res = api.create_access(request).await.unwrap_err();

    assert_eq!(res.code(), Code::PermissionDenied);
}

#[tokio::test]
async fn create_no_access_returns_err() {
    let mut mock_services = get_mock_services();

    mock_services
        .access_context_mock
        .expect_get_access_by_uid_and_model_id()
        .with(predicate::eq(1), predicate::eq(1))
        .returning(move |_, _| Ok(None));

    let mut request = Request::new(CreateAccessRequest {
        role: "Editor".to_string(),
        model_id: 1,
        user: Default::default(),
    });

    request.metadata_mut().insert(
        "uid",
        tonic::metadata::MetadataValue::from_str("1").unwrap(),
    );

    let api = get_mock_concrete_ecdar_api(mock_services);

    let res = api.create_access(request).await.unwrap_err();

    print!("{:?}", res);

    assert_eq!(res.code(), Code::PermissionDenied);
}

#[tokio::test]
async fn create_invalid_access_returns_err() {
    let mut mock_services = get_mock_services();

    let access = access::Model {
        id: Default::default(),
        role: "Editor".to_string(),
        model_id: 1,
        user_id: 1,
    };

    mock_services
        .access_context_mock
        .expect_create()
        .with(predicate::eq(access.clone()))
        .returning(move |_| Err(DbErr::RecordNotInserted));

    mock_services
        .access_context_mock
        .expect_get_access_by_uid_and_model_id()
        .with(predicate::eq(1), predicate::eq(1))
        .returning(move |_, _| {
            Ok(Some(access::Model {
                id: Default::default(),
                role: "Editor".to_owned(),
                user_id: 1,
                model_id: 1,
            }))
        });

    mock_services
        .user_context_mock
        .expect_get_by_id()
        .with(predicate::eq(1))
        .returning(move |_| {
            Ok(Some(user::Model {
                id: 1,
                email: Default::default(),
                username: "test".to_string(),
                password: "test".to_string(),
            }))
        });

    let mut request = Request::new(CreateAccessRequest {
        role: "Editor".to_string(),
        model_id: 1,
        user: Some(User::UserId(1)),
    });

    request.metadata_mut().insert(
        "uid",
        tonic::metadata::MetadataValue::from_str("1").unwrap(),
    );

    let api = get_mock_concrete_ecdar_api(mock_services);

    let res = api.create_access(request).await.unwrap_err();

    assert_eq!(res.code(), Code::Internal);
}

#[tokio::test]
async fn create_access_returns_ok() {
    let mut mock_services = get_mock_services();

    let access = access::Model {
        id: Default::default(),
        role: "Editor".to_string(),
        model_id: 1,
        user_id: 1,
    };

    mock_services
        .access_context_mock
        .expect_get_access_by_uid_and_model_id()
        .with(predicate::eq(1), predicate::eq(1))
        .returning(move |_, _| {
            Ok(Some(access::Model {
                id: Default::default(),
                role: "Editor".to_string(),
                user_id: 1,
                model_id: 1,
            }))
        });

    mock_services
        .access_context_mock
        .expect_create()
        .with(predicate::eq(access.clone()))
        .returning(move |_| Ok(access.clone()));

    mock_services
        .user_context_mock
        .expect_get_by_id()
        .with(predicate::eq(1))
        .returning(move |_| {
            Ok(Some(user::Model {
                id: 1,
                email: Default::default(),
                username: "test".to_string(),
                password: "test".to_string(),
            }))
        });

    let mut request = Request::new(CreateAccessRequest {
        role: "Editor".to_string(),
        model_id: 1,
        user: Some(User::UserId(1)),
    });

    request.metadata_mut().insert(
        "uid",
        tonic::metadata::MetadataValue::from_str("1").unwrap(),
    );

    let api = get_mock_concrete_ecdar_api(mock_services);

    let res = api.create_access(request).await;

    assert!(res.is_ok());
}

#[tokio::test]
async fn update_invalid_access_returns_err() {
    let mut mock_services = get_mock_services();

    let access = access::Model {
        id: 2,
        role: "Editor".to_string(),
        model_id: Default::default(),
        user_id: Default::default(),
    };

    mock_services
        .access_context_mock
        .expect_update()
        .with(predicate::eq(access.clone()))
        .returning(move |_| Err(DbErr::RecordNotUpdated));

    mock_services
        .access_context_mock
        .expect_get_by_id()
        .with(predicate::eq(2))
        .returning(move |_| {
            Ok(Some(access::Model {
                id: 1,
                role: "Editor".to_string(),
                model_id: 1,
                user_id: 2,
            }))
        });

    mock_services
        .access_context_mock
        .expect_get_access_by_uid_and_model_id()
        .with(predicate::eq(1), predicate::eq(1))
        .returning(move |_, _| {
            Ok(Some(access::Model {
                id: 1,
                role: "Editor".to_string(),
                model_id: 1,
                user_id: 1,
            }))
        });

    mock_services
        .model_context_mock
        .expect_get_by_id()
        .with(predicate::eq(1))
        .returning(move |_| {
            Ok(Some(model::Model {
                id: 1,
                name: "test".to_string(),
                owner_id: 1,
                components_info: Default::default(),
            }))
        });

    let mut request = Request::new(UpdateAccessRequest {
        id: 2,
        role: "Editor".to_string(),
    });

    request.metadata_mut().insert(
        "uid",
        tonic::metadata::MetadataValue::from_str("1").unwrap(),
    );

    let api = get_mock_concrete_ecdar_api(mock_services);

    let res = api.update_access(request).await.unwrap_err();

    assert_eq!(res.code(), Code::Internal);
}

#[tokio::test]
async fn update_access_returns_ok() {
    let mut mock_services = get_mock_services();

    let access = access::Model {
        id: 2,
        role: "Editor".to_string(),
        model_id: Default::default(),
        user_id: Default::default(),
    };

    mock_services
        .access_context_mock
        .expect_update()
        .with(predicate::eq(access.clone()))
        .returning(move |_| Ok(access.clone()));

    mock_services
        .access_context_mock
        .expect_get_by_id()
        .with(predicate::eq(2))
        .returning(move |_| {
            Ok(Some(access::Model {
                id: 1,
                role: "Editor".to_string(),
                model_id: 1,
                user_id: 2,
            }))
        });

    mock_services
        .access_context_mock
        .expect_get_access_by_uid_and_model_id()
        .with(predicate::eq(1), predicate::eq(1))
        .returning(move |_, _| {
            Ok(Some(access::Model {
                id: 1,
                role: "Editor".to_string(),
                model_id: 1,
                user_id: 1,
            }))
        });

    mock_services
        .model_context_mock
        .expect_get_by_id()
        .with(predicate::eq(1))
        .returning(move |_| {
            Ok(Some(model::Model {
                id: 1,
                name: "test".to_string(),
                owner_id: 1,
                components_info: Default::default(),
            }))
        });

    let mut request = Request::new(UpdateAccessRequest {
        id: 2,
        role: "Editor".to_string(),
    });

    request.metadata_mut().insert(
        "uid",
        tonic::metadata::MetadataValue::from_str("1").unwrap(),
    );

    let api = get_mock_concrete_ecdar_api(mock_services);

    let res = api.update_access(request).await;

    print!("{:?}", res);

    assert!(res.is_ok());
}

#[tokio::test]
async fn delete_invalid_access_returns_err() {
    let mut mock_services = get_mock_services();

    mock_services
        .access_context_mock
        .expect_delete()
        .with(predicate::eq(2))
        .returning(move |_| Err(DbErr::RecordNotFound("".to_string())));

    mock_services
        .access_context_mock
        .expect_get_by_id()
        .with(predicate::eq(2))
        .returning(move |_| {
            Ok(Some(access::Model {
                id: 1,
                role: "Editor".to_string(),
                model_id: 1,
                user_id: 2,
            }))
        });

    mock_services
        .access_context_mock
        .expect_get_access_by_uid_and_model_id()
        .with(predicate::eq(1), predicate::eq(1))
        .returning(move |_, _| {
            Ok(Some(access::Model {
                id: 1,
                role: "Editor".to_string(),
                model_id: 1,
                user_id: 1,
            }))
        });

    mock_services
        .model_context_mock
        .expect_get_by_id()
        .with(predicate::eq(1))
        .returning(move |_| {
            Ok(Some(model::Model {
                id: 1,
                name: "test".to_string(),
                owner_id: 1,
                components_info: Default::default(),
            }))
        });

    let mut request = Request::new(DeleteAccessRequest { id: 2 });

    request.metadata_mut().insert(
        "uid",
        tonic::metadata::MetadataValue::from_str("1").unwrap(),
    );

    let api = get_mock_concrete_ecdar_api(mock_services);

    let res = api.delete_access(request).await.unwrap_err();

    assert_eq!(res.code(), Code::NotFound);
}

#[tokio::test]
async fn delete_access_returns_ok() {
    let mut mock_services = get_mock_services();

    let access = access::Model {
        id: 2,
        role: "Editor".to_string(),
        model_id: Default::default(),
        user_id: Default::default(),
    };

    mock_services
        .access_context_mock
        .expect_delete()
        .with(predicate::eq(2))
        .returning(move |_| Ok(access.clone()));

    mock_services
        .access_context_mock
        .expect_get_by_id()
        .with(predicate::eq(2))
        .returning(move |_| {
            Ok(Some(access::Model {
                id: 1,
                role: "Editor".to_string(),
                model_id: 1,
                user_id: 2,
            }))
        });

    mock_services
        .access_context_mock
        .expect_get_access_by_uid_and_model_id()
        .with(predicate::eq(1), predicate::eq(1))
        .returning(move |_, _| {
            Ok(Some(access::Model {
                id: 1,
                role: "Editor".to_string(),
                model_id: 1,
                user_id: 1,
            }))
        });

    mock_services
        .model_context_mock
        .expect_get_by_id()
        .with(predicate::eq(1))
        .returning(move |_| {
            Ok(Some(model::Model {
                id: 1,
                name: "test".to_string(),
                owner_id: 1,
                components_info: Default::default(),
            }))
        });

    let mut request = Request::new(DeleteAccessRequest { id: 2 });

    request.metadata_mut().insert(
        "uid",
        tonic::metadata::MetadataValue::from_str("1").unwrap(),
    );

    let api = get_mock_concrete_ecdar_api(mock_services);

    let res = api.delete_access(request).await;

    assert!(res.is_ok());
}

#[tokio::test]
async fn list_access_info_returns_ok() {
    let mut mock_services = get_mock_services();

    let mut request: Request<ListAccessInfoRequest> = Request::new(ListAccessInfoRequest { model_id: 1 });

    request
        .metadata_mut()
        .insert("uid", metadata::MetadataValue::from_str("1").unwrap());

    let access = AccessInfo {
        id: 1,
        role: "Editor".to_string(),
        model_id: 1,
        user_id: 1,
    };

    mock_services
        .access_context_mock
        .expect_get_access_by_uid_and_model_id()
        .returning(move |_,_| Ok(Some(access::Model {
            id: 1,
            role: "Editor".to_string(),
            model_id: Default::default(),
            user_id: Default::default(),
        })));

    mock_services
        .access_context_mock
        .expect_get_access_by_model_id()
        .returning(move |_| Ok(vec![access.clone()]));

    let api = get_mock_concrete_ecdar_api(mock_services);

    let res = api.list_access_info(request).await;

    assert!(res.is_ok());
}

#[tokio::test]
async fn list_access_info_returns_not_found() {
    let mut mock_services = get_mock_services();

    let mut request = Request::new(ListAccessInfoRequest { model_id: 1 });

    request
        .metadata_mut()
        .insert("uid", metadata::MetadataValue::from_str("1").unwrap());


    let access = access::Model {
        id: 1,
        role: "Editor".to_string(),
        model_id: 1,
        user_id: 1,
    };

    mock_services
        .access_context_mock
        .expect_get_access_by_model_id()
        .returning(move |_| Ok(vec![]));

    mock_services
        .access_context_mock
        .expect_get_access_by_uid_and_model_id()
        .returning(move |_, _| Ok(Some(access.clone())));
    
    let api = get_mock_concrete_ecdar_api(mock_services);

    let res = api.list_access_info(request).await.unwrap_err();

    assert_eq!(res.code(), Code::NotFound);
}

#[tokio::test]
async fn list_access_info_returns_no_permission() {
    let mut request = Request::new(ListAccessInfoRequest { model_id: 1 });

    request
        .metadata_mut()
        .insert("uid", metadata::MetadataValue::from_str("1").unwrap());

    let mut mock_services = get_mock_services();

    mock_services
        .access_context_mock
        .expect_get_access_by_uid_and_model_id()
        .returning(move |_,_| Ok(None));

    let api = get_mock_concrete_ecdar_api(mock_services);

    let res = api.list_access_info(request).await.unwrap_err();

    assert_eq!(res.code(), Code::PermissionDenied);
}<|MERGE_RESOLUTION|>--- conflicted
+++ resolved
@@ -2,84 +2,12 @@
 
 use crate::api::server::server::create_access_request::User;
 use crate::api::server::server::ecdar_api_server::EcdarApi;
-<<<<<<< HEAD
 use crate::api::server::server::{CreateAccessRequest, DeleteAccessRequest, UpdateAccessRequest, AccessInfo, ListAccessInfoRequest};
-use crate::entities::access;
-=======
-use crate::api::server::server::{CreateAccessRequest, DeleteAccessRequest, UpdateAccessRequest};
 use crate::entities::{access, model, user};
->>>>>>> b79a3d08
 use crate::tests::api::helpers::{get_mock_concrete_ecdar_api, get_mock_services};
 use mockall::predicate;
 use sea_orm::DbErr;
 use tonic::{metadata, Code, Request};
-use std::str::FromStr;
-
-
-#[tokio::test]
-async fn create_incorrect_role_returns_err() {
-    let mut mock_services = get_mock_services();
-
-    mock_services
-        .access_context_mock
-        .expect_get_access_by_uid_and_model_id()
-        .with(predicate::eq(1), predicate::eq(1))
-        .returning(move |_, _| {
-            Ok(Some(access::Model {
-                id: Default::default(),
-                role: "Viewer".to_owned(),
-                user_id: 1,
-                model_id: 1,
-            }))
-        });
-
-    let mut request = Request::new(CreateAccessRequest {
-        role: "Viewer".to_string(),
-        model_id: 1,
-        user: Default::default(),
-    });
-
-    request.metadata_mut().insert(
-        "uid",
-        tonic::metadata::MetadataValue::from_str("1").unwrap(),
-    );
-
-    let api = get_mock_concrete_ecdar_api(mock_services);
-
-    let res = api.create_access(request).await.unwrap_err();
-
-    assert_eq!(res.code(), Code::PermissionDenied);
-}
-
-#[tokio::test]
-async fn create_no_access_returns_err() {
-    let mut mock_services = get_mock_services();
-
-    mock_services
-        .access_context_mock
-        .expect_get_access_by_uid_and_model_id()
-        .with(predicate::eq(1), predicate::eq(1))
-        .returning(move |_, _| Ok(None));
-
-    let mut request = Request::new(CreateAccessRequest {
-        role: "Editor".to_string(),
-        model_id: 1,
-        user: Default::default(),
-    });
-
-    request.metadata_mut().insert(
-        "uid",
-        tonic::metadata::MetadataValue::from_str("1").unwrap(),
-    );
-
-    let api = get_mock_concrete_ecdar_api(mock_services);
-
-    let res = api.create_access(request).await.unwrap_err();
-
-    print!("{:?}", res);
-
-    assert_eq!(res.code(), Code::PermissionDenied);
-}
 
 #[tokio::test]
 async fn create_invalid_access_returns_err() {
