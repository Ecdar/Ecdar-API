--- conflicted
+++ resolved
@@ -14,24 +14,13 @@
     exp: usize,
 }
 
-<<<<<<< HEAD
 pub enum TokenType {
     AccessToken,
     RefreshToken,
 }
-=======
-/// This method is used to create a new access token based on the uid.
-/// The token is valid for 20 minutes.
-pub fn create_access_token(uid: &str) -> Result<String, Error> {
-    let secret = env::var("ACCESS_TOKEN_HS512_SECRET")
-        .expect("Expected ACCESS_TOKEN_HS512_SECRET to be set.");
 
-    let expiration = Utc::now()
-        .checked_add_signed(chrono::Duration::minutes(20))
-        .expect("valid timestamp")
-        .timestamp();
->>>>>>> 7c922741
-
+/// This method is used to create a new access or refresh token based on the token type and uid.
+/// An access token is valid for 20 minutes and a refresh token is valid for 90 days.
 pub fn create_token(token_type: TokenType, uid: &str) -> Result<String, Error> {
     const ACCESS_TOKEN_DURATION_MINS: i64 = 20;
     const REFRESH_TOKEN_DURATION_DAYS: i64 = 90;
@@ -39,18 +28,10 @@
     let secret: String;
     let expiration: i64;
 
-<<<<<<< HEAD
     match token_type {
         TokenType::AccessToken => {
             secret = env::var("ACCESS_TOKEN_HS512_SECRET")
                 .expect("Expected ACCESS_TOKEN_HS512_SECRET to be set.");
-=======
-/// This method is used to create a new refresh token based on the uid.
-/// The token is valid for 90 days.
-pub fn create_refresh_token(uid: &str) -> Result<String, Error> {
-    let secret = env::var("REFRESH_TOKEN_HS512_SECRET")
-        .expect("Expected REFRESH_TOKEN_HS512_SECRET to be set.");
->>>>>>> 7c922741
 
             expiration = Utc::now()
                 .checked_add_signed(Duration::minutes(ACCESS_TOKEN_DURATION_MINS))
