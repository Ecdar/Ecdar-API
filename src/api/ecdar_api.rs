use crate::api::context_collection::ContextCollection;
use regex::Regex;
use sea_orm::SqlErr;
use std::sync::Arc;
use tonic::{Code, Request, Response, Status};

use crate::api::auth::{RequestExt, Token, TokenType};
use crate::database::{session_context::SessionContextTrait, user_context::UserContextTrait};

use super::server::server::DeleteModelRequest;
use super::server::server::{
    ecdar_api_auth_server::EcdarApiAuth,
    ecdar_api_server::EcdarApi,
    ecdar_backend_server::EcdarBackend,
    get_auth_token_request::{user_credentials, UserCredentials},
    CreateAccessRequest, CreateModelRequest, CreateModelResponse, CreateQueryRequest,
    CreateUserRequest, DeleteAccessRequest, DeleteModelRequest, DeleteQueryRequest,
    GetAuthTokenRequest, GetAuthTokenResponse, GetModelRequest, GetModelResponse,
    ListModelInfoResponse, QueryRequest, QueryResponse, SimulationStartRequest,
    SimulationStepRequest, SimulationStepResponse, UpdateAccessRequest, UpdateQueryRequest,
    UpdateUserRequest, UserTokenResponse,
};
use crate::entities::{access, query, session, user};

#[derive(Clone)]
pub struct ConcreteEcdarApi {
    contexts: ContextCollection,
}

/// Updates or creates a session in the database for a given user.
///
///
/// # Errors
/// This function will return an error if the database context returns an error
/// or if a session is not found when trying to update an existing one.
pub async fn handle_session(
    session_context: Arc<dyn SessionContextTrait>,
    request: &Request<GetAuthTokenRequest>,
    is_new_session: bool,
    access_token: String,
    refresh_token: String,
    uid: String,
) -> Result<(), Status> {
    if is_new_session {
        let res = session_context
            .create(session::Model {
                id: Default::default(),
                access_token: access_token.clone(),
                refresh_token: refresh_token.clone(),
                updated_at: Default::default(),
                user_id: uid.parse().unwrap(),
            })
            .await;
        return match res {
            Ok(_) => Ok(()),
            Err(e) => Err(Status::new(Code::Internal, e.to_string())),
        };
    } else {
        let mut session = match session_context
            .get_by_refresh_token(request.token_string().unwrap())
            .await
        {
            Ok(Some(session)) => session,
            Ok(None) => {
                return Err(Status::new(
                    Code::Unauthenticated,
                    "No session found with given refresh token",
                ));
            }
            Err(err) => return Err(Status::new(Code::Internal, err.to_string())),
        };

        session.access_token = access_token.clone();
        session.refresh_token = refresh_token.clone();

        match session_context.update(session).await {
            Ok(_) => (),
            Err(err) => return Err(Status::new(Code::Internal, err.to_string())),
        };
    }
    Ok(())
}

fn is_valid_email(email: &str) -> bool {
    Regex::new(r"^[a-zA-Z0-9._%+-]+@[a-zA-Z0-9.-]+\.[a-zA-Z]{2,}$")
        .unwrap()
        .is_match(email)
}

fn is_valid_username(username: &str) -> bool {
    Regex::new(r"^[a-zA-Z0-9_]{3,32}$")
        .unwrap()
        .is_match(username)
}

impl ConcreteEcdarApi {
    pub fn new(contexts: ContextCollection) -> Self {
        ConcreteEcdarApi { contexts }
    }
}

#[tonic::async_trait]
impl EcdarApi for ConcreteEcdarApi {
    async fn get_model(
        &self,
        _request: Request<GetModelRequest>,
    ) -> Result<Response<GetModelResponse>, Status> {
        todo!()
    }

    async fn create_model(
        &self,
        _request: Request<CreateModelRequest>,
    ) -> Result<Response<CreateModelResponse>, Status> {
        todo!()
    }

    async fn update_model(&self, _request: Request<()>) -> Result<Response<()>, Status> {
        todo!()
    }

<<<<<<< HEAD
    async fn delete_model(
        &self,
        _request: Request<DeleteModelRequest>,
    ) -> Result<Response<()>, Status> {
        todo!()
=======
    /// Deletes a Model from the database.
    ///
    /// # Errors
    /// This function will return an error if the model does not exist in the database
    /// or if the user is not the model owner.
    async fn delete_model(
        &self,
        request: Request<DeleteModelRequest>,
    ) -> Result<Response<()>, Status> {
        let uid = request
            .uid()
            .ok_or(Status::internal("Could not get uid from request metadata"))?;
        let model_id = request.get_ref().id;

        let model = match self.contexts.model_context.get_by_id(model_id).await {
            Ok(Some(model)) => model,
            Ok(None) => return Err(Status::new(Code::NotFound, "No model found with given id")),
            Err(err) => return Err(Status::new(Code::Internal, err.to_string())),
        };

        // Check if user is owner and thereby has permission to delete model
        if model.owner_id != uid {
            return Err(Status::new(
                Code::PermissionDenied,
                "You do not have permission to delete this model",
            ));
        }

        match self.contexts.model_context.delete(model_id).await {
            Ok(_) => Ok(Response::new(())),
            Err(error) => match error {
                sea_orm::DbErr::RecordNotFound(message) => {
                    Err(Status::new(Code::NotFound, message))
                }
                _ => Err(Status::new(Code::Internal, error.to_string())),
            },
        }
>>>>>>> 739f88fe
    }

    async fn list_model_info(
        &self,
        request: Request<()>,
    ) -> Result<Response<ListModelInfoResponse>, Status> {
        let uid = request
            .uid()
            .ok_or(Status::internal("Could not get uid from request metadata"))?;

        match self.contexts.model_context.get_model_info_by_uid(uid).await {
            Ok(model_info_list) => {
                if model_info_list.is_empty() {
                    return Err(Status::new(
                        Code::NotFound,
                        "No access found for given user",
                    ));
                } else {
                    Ok(Response::new(ListModelInfoResponse { model_info_list }))
                }
            }
            Err(error) => Err(Status::new(Code::Internal, error.to_string())),
        }
        /*let mut model_info_list_vector: Vec<ModelInfo> = Vec::new(); // Initialize the Vec

        // Get all the models that the user has access to
        match self.model_context.get_model_info_by_uid(uid).await {
            Ok(model_info_list) => {
                for model_info in model_info_list {
                    let model_info_test = ModelInfo {
                        model_id: model_info.model_id,
                        model_name: model_info.model_name,
                        model_owner_id: model_info.model_owner_id,
                        user_role_on_model: model_info.user_role_on_model,
                    };
                    model_info_list_vector.push(model_info_test);
                }

                if model_info_list_vector.is_empty() {
                    return Err(Status::new(
                        Code::NotFound,
                        "No access found for given user",
                    ));
                } else {
                    Ok(Response::new(ListModelInfoResponse {
                        model_info_list: model_info_list_vector,
                    }))
                }
            }
            Err(error) => Err(Status::new(Code::Internal, error.to_string())),
        }*/
    }

    /// Creates an access in the database.
    /// # Errors
    /// Returns an error if the database context fails to create the access
    async fn create_access(
        &self,
        request: Request<CreateAccessRequest>,
    ) -> Result<Response<()>, Status> {
        let access = request.get_ref();

        let access = access::Model {
            id: Default::default(),
            role: access.role.to_string(),
            model_id: access.model_id,
            user_id: access.user_id,
        };

        match self.contexts.access_context.create(access).await {
            Ok(_) => Ok(Response::new(())),
            Err(error) => Err(Status::new(Code::Internal, error.to_string())),
        }
    }

    /// Endpoint for updating an access record.
    ///
    /// Takes `UpdateAccessRequest` as input
    ///
    /// Returns a `Status` as response
    ///
    /// `model_id` and `user_id` is set to 'default' since they won't be updated in the database.
    async fn update_access(
        &self,
        request: Request<UpdateAccessRequest>,
    ) -> Result<Response<()>, Status> {
        let message = request.get_ref().clone();

        let access = access::Model {
            id: message.id,
            role: message.role,
            model_id: Default::default(),
            user_id: Default::default(),
        };

        match self.contexts.access_context.update(access).await {
            Ok(_) => Ok(Response::new(())),
            Err(error) => Err(Status::new(Code::Internal, error.to_string())),
        }
    }

    /// Deletes the an Access from the database. This has no sideeffects.
    ///
    /// # Errors
    /// This function will return an error if the access does not exist in the database.
    async fn delete_access(
        &self,
        request: Request<DeleteAccessRequest>,
    ) -> Result<Response<()>, Status> {
        match self
            .contexts
            .access_context
            .delete(request.get_ref().id)
            .await
        {
            Ok(_) => Ok(Response::new(())),
            Err(error) => match error {
                sea_orm::DbErr::RecordNotFound(message) => {
                    Err(Status::new(Code::NotFound, message))
                }
                _ => Err(Status::new(Code::Internal, error.to_string())),
            },
        }
    }

    /// Updates a user record in the database.
    /// # Errors
    /// Returns an error if the database context fails to update the user or
    /// if the uid could not be parsed from the request metadata.
    async fn update_user(
        &self,
        request: Request<UpdateUserRequest>,
    ) -> Result<Response<()>, Status> {
        let message = request.get_ref().clone();

        let uid = request
            .uid()
            .ok_or(Status::internal("Could not get uid from request metadata"))?;

        // Get user from database
        let user = self
            .contexts
            .user_context
            .get_by_id(uid)
            .await
            .map_err(|err| Status::new(Code::Internal, err.to_string()))?
            .ok_or_else(|| Status::new(Code::Internal, "No user found with given uid"))?;

        // Record to be inserted in database
        let new_user = user::Model {
            id: uid,
            username: match message.clone().username {
                Some(username) => {
                    if is_valid_username(username.as_str()) {
                        username
                    } else {
                        return Err(Status::new(Code::InvalidArgument, "Invalid username"));
                    }
                }
                None => user.username,
            },
            email: match message.clone().email {
                Some(email) => {
                    if is_valid_email(email.as_str()) {
                        email
                    } else {
                        return Err(Status::new(Code::InvalidArgument, "Invalid email"));
                    }
                }
                None => user.email,
            },
            password: match message.clone().password {
                Some(password) => self.contexts.hashing_context.hash_password(password),
                None => user.password,
            },
        };

        // Update user in database
        match self.contexts.user_context.update(new_user).await {
            Ok(_) => Ok(Response::new(())),
            Err(error) => Err(Status::new(Code::Internal, error.to_string())),
        }
    }

    /// Deletes a user from the database.
    /// # Errors
    /// Returns an error if the database context fails to delete the user or
    /// if the uid could not be parsed from the request metadata.
    async fn delete_user(&self, request: Request<()>) -> Result<Response<()>, Status> {
        let uid = request
            .uid()
            .ok_or(Status::internal("Could not get uid from request metadata"))?;

        // Delete user from database
        match self.contexts.user_context.delete(uid).await {
            Ok(_) => Ok(Response::new(())),
            Err(error) => Err(Status::new(Code::Internal, error.to_string())),
        }
    }

    /// Creates a query in the database
    /// # Errors
    /// Returns an error if the database context fails to create the query or
    async fn create_query(
        &self,
        request: Request<CreateQueryRequest>,
    ) -> Result<Response<()>, Status> {
        let query_request = request.get_ref();
        let query = query::Model {
            id: Default::default(),
            string: query_request.string.to_string(),
            result: Default::default(),
            outdated: Default::default(),
            model_id: query_request.model_id,
        };

        match self.contexts.query_context.create(query).await {
            Ok(_) => Ok(Response::new(())),
            Err(error) => Err(Status::new(Code::Internal, error.to_string())),
        }
    }

    /// Endpoint for updating a query record.
    ///
    /// Takes `UpdateQueryRequest` as input
    ///
    /// Returns a `Status` as response
    async fn update_query(
        &self,
        request: Request<UpdateQueryRequest>,
    ) -> Result<Response<()>, Status> {
        let message = request.get_ref().clone();

        let old_query_res = self
            .contexts
            .query_context
            .get_by_id(message.id)
            .await
            .map_err(|err| Status::new(Code::Internal, err.to_string()))?;

        let old_query = match old_query_res {
            Some(oq) => oq,
            None => return Err(Status::new(Code::NotFound, "Query not found".to_string())),
        };

        let query = query::Model {
            id: message.id,
            model_id: Default::default(),
            string: message.string,
            result: old_query.result,
            outdated: old_query.outdated,
        };

        match self.contexts.query_context.update(query).await {
            Ok(_) => Ok(Response::new(())),
            Err(error) => Err(Status::new(Code::Internal, error.to_string())),
        }
    }

    /// Deletes a query record in the database.
    /// # Errors
    /// Returns an error if the provided query_id is not found in the database.
    async fn delete_query(
        &self,
        request: Request<DeleteQueryRequest>,
    ) -> Result<Response<()>, Status> {
        match self
            .contexts
            .query_context
            .delete(request.get_ref().id)
            .await
        {
            Ok(_) => Ok(Response::new(())),
            Err(error) => match error {
                sea_orm::DbErr::RecordNotFound(message) => {
                    Err(Status::new(Code::NotFound, message))
                }
                _ => Err(Status::new(Code::Internal, error.to_string())),
            },
        }
    }
}

async fn get_auth_find_user_helper(
    user_context: Arc<dyn UserContextTrait>,
    user_credentials: UserCredentials,
) -> Result<user::Model, Status> {
    if let Some(user) = user_credentials.user {
        match user {
            user_credentials::User::Username(username) => Ok(user_context
                .get_by_username(username)
                .await
                .map_err(|err| Status::new(Code::Internal, err.to_string()))?
                .ok_or_else(|| Status::new(Code::NotFound, "No user found with given username"))?),

            user_credentials::User::Email(email) => Ok(user_context
                .get_by_email(email)
                .await
                .map_err(|err| Status::new(Code::Internal, err.to_string()))?
                .ok_or_else(|| {
                    Status::new(Code::NotFound, "No user found with the given email")
                })?),
        }
    } else {
        Err(Status::new(Code::InvalidArgument, "No user provided"))
    }
}

#[tonic::async_trait]
impl EcdarApiAuth for ConcreteEcdarApi {
    /// This method is used to get a new access and refresh token for a user.
    ///
    /// # Errors
    /// This function will return an error if the user does not exist in the database,
    /// if the password in the request does not match the user's password,
    /// or if no user is provided in the request.
    async fn get_auth_token(
        &self,
        request: Request<GetAuthTokenRequest>,
    ) -> Result<Response<GetAuthTokenResponse>, Status> {
        let message = request.get_ref().clone();
        let uid: String;
        let user_from_db: user::Model;
        let is_new_session: bool;

        // Get user from credentials
        if let Some(user_credentials) = message.user_credentials {
            let input_password = user_credentials.password.clone();
            user_from_db = get_auth_find_user_helper(
                Arc::clone(&self.contexts.user_context),
                user_credentials,
            )
            .await?;

            // Check if password in request matches users password
            if input_password != user_from_db.password {
                return Err(Status::new(Code::Unauthenticated, "Wrong password"));
            }

            uid = user_from_db.id.to_string();

            // Since the user does not have a refresh_token, a new session has to be made
            is_new_session = true;

            // Get user from refresh_token
        } else {
            let refresh_token = Token::from_str(
                TokenType::RefreshToken,
                request
                    .token_str()
                    .ok_or(Status::unauthenticated("No refresh token provided"))?,
            );
            let token_data = refresh_token.validate()?;
            uid = token_data.claims.sub;

            // Since the user does have a refresh_token, a session already exists
            is_new_session = false;
        }
        // Create new access and refresh token with user id
        let access_token = Token::new(TokenType::AccessToken, &uid)?.to_string();
        let refresh_token = Token::new(TokenType::RefreshToken, &uid)?.to_string();

        // Update or create session in database
        handle_session(
            self.contexts.session_context.clone(),
            &request,
            is_new_session,
            access_token.clone(),
            refresh_token.clone(),
            uid,
        )
        .await?;

        Ok(Response::new(GetAuthTokenResponse {
            access_token,
            refresh_token,
        }))
    }

    async fn create_user(
        &self,
        request: Request<CreateUserRequest>,
    ) -> Result<Response<()>, Status> {
        let message = request.into_inner().clone();

        if !is_valid_username(message.clone().username.as_str()) {
            return Err(Status::new(Code::InvalidArgument, "Invalid username"));
        }

        if !is_valid_email(message.clone().email.as_str()) {
            return Err(Status::new(Code::InvalidArgument, "Invalid email"));
        }

        let user = user::Model {
            id: Default::default(),
            username: message.clone().username,
            password: message.clone().password,
            email: message.clone().email,
        };

        match self.contexts.user_context.create(user).await {
            Ok(_) => Ok(Response::new(())),
            Err(e) => match e.sql_err() {
                Some(SqlErr::UniqueConstraintViolation(e)) => {
                    let error_msg = match e.to_lowercase() {
                        _ if e.contains("username") => "A user with that username already exists",
                        _ if e.contains("email") => "A user with that email already exists",
                        _ => "User already exists",
                    };
                    Err(Status::new(Code::AlreadyExists, error_msg))
                }
                _ => Err(Status::new(Code::Internal, "Could not create user")),
            },
        }
    }
}

/// Implementation of the EcdarBackend trait, which is used to ensure backwards compatability with the Reveaal engine.
#[tonic::async_trait]
impl EcdarBackend for ConcreteEcdarApi {
    async fn get_user_token(
        &self,
        _request: Request<()>,
    ) -> Result<Response<UserTokenResponse>, Status> {
        self.contexts.reveaal_context.get_user_token(_request).await
    }

    async fn send_query(
        &self,
        request: Request<QueryRequest>,
    ) -> Result<Response<QueryResponse>, Status> {
        self.contexts.reveaal_context.send_query(request).await
    }

    async fn start_simulation(
        &self,
        request: Request<SimulationStartRequest>,
    ) -> Result<Response<SimulationStepResponse>, Status> {
        self.contexts
            .reveaal_context
            .start_simulation(request)
            .await
    }

    async fn take_simulation_step(
        &self,
        request: Request<SimulationStepRequest>,
    ) -> Result<Response<SimulationStepResponse>, Status> {
        self.contexts
            .reveaal_context
            .take_simulation_step(request)
            .await
    }
}

#[cfg(test)]
#[path = "../tests/api/query_logic.rs"]
mod query_logic_tests;

#[cfg(test)]
#[path = "../tests/api/access_logic.rs"]
mod access_logic_tests;

#[cfg(test)]
#[path = "../tests/api/user_logic.rs"]
mod user_logic_tests;

#[cfg(test)]
#[path = "../tests/api/model_logic.rs"]
mod model_logic_tests;

#[cfg(test)]
#[path = "../tests/api/session_logic.rs"]
mod session_logic_tests;

#[cfg(test)]
#[path = "../tests/api/model_logic.rs"]
mod model_logic;<|MERGE_RESOLUTION|>--- conflicted
+++ resolved
@@ -7,7 +7,6 @@
 use crate::api::auth::{RequestExt, Token, TokenType};
 use crate::database::{session_context::SessionContextTrait, user_context::UserContextTrait};
 
-use super::server::server::DeleteModelRequest;
 use super::server::server::{
     ecdar_api_auth_server::EcdarApiAuth,
     ecdar_api_server::EcdarApi,
@@ -119,13 +118,6 @@
         todo!()
     }
 
-<<<<<<< HEAD
-    async fn delete_model(
-        &self,
-        _request: Request<DeleteModelRequest>,
-    ) -> Result<Response<()>, Status> {
-        todo!()
-=======
     /// Deletes a Model from the database.
     ///
     /// # Errors
@@ -163,7 +155,6 @@
                 _ => Err(Status::new(Code::Internal, error.to_string())),
             },
         }
->>>>>>> 739f88fe
     }
 
     async fn list_model_info(
