--- conflicted
+++ resolved
@@ -1,42 +1,11 @@
-<<<<<<< HEAD
 use crate::api::context_collection::ContextCollection;
-use crate::api::server::server::get_auth_token_request::user_credentials;
-use crate::entities::access;
-use crate::entities::session;
-=======
-use bcrypt::hash;
-use chrono::Local;
->>>>>>> d6b5d432
 use regex::Regex;
 use sea_orm::SqlErr;
 use std::sync::Arc;
 use tonic::{Code, Request, Response, Status};
 
-<<<<<<< HEAD
-use crate::api::server::server::{ecdar_api_auth_server::EcdarApiAuth, ecdar_api_server::EcdarApi};
-use crate::database::session_context::SessionContextTrait;
-use crate::database::user_context::UserContextTrait;
-use crate::entities::query;
-use crate::entities::user;
-
-use super::server::server::get_auth_token_request::UserCredentials;
-use super::{
-    auth,
-    server::server::{
-        ecdar_backend_server::EcdarBackend, CreateAccessRequest, CreateQueryRequest,
-        CreateUserRequest, DeleteAccessRequest, DeleteQueryRequest, GetAuthTokenRequest,
-        GetAuthTokenResponse, QueryRequest, QueryResponse, SimulationStartRequest,
-        SimulationStepRequest, SimulationStepResponse, UpdateAccessRequest, UpdateQueryRequest,
-        UpdateUserRequest, UserTokenResponse,
-    },
-=======
 use crate::api::auth::{RequestExt, Token, TokenType};
-use crate::database::{
-    access_context::AccessContextTrait, in_use_context::InUseContextTrait,
-    model_context::ModelContextTrait, query_context::QueryContextTrait,
-    session_context::SessionContextTrait, user_context::UserContextTrait,
->>>>>>> d6b5d432
-};
+use crate::database::{session_context::SessionContextTrait, user_context::UserContextTrait};
 
 use super::server::server::{
     ecdar_api_auth_server::EcdarApiAuth,
@@ -48,7 +17,7 @@
     SimulationStartRequest, SimulationStepRequest, SimulationStepResponse, UpdateAccessRequest,
     UpdateQueryRequest, UpdateUserRequest, UserTokenResponse,
 };
-use crate::entities::{access, model, query, session, user};
+use crate::entities::{access, query, session, user};
 
 #[derive(Clone)]
 pub struct ConcreteEcdarApi {
@@ -246,11 +215,7 @@
 
         // Record to be inserted in database
         let new_user = user::Model {
-<<<<<<< HEAD
             id: uid,
-=======
-            id: Default::default(),
->>>>>>> d6b5d432
             username: match message.clone().username {
                 Some(username) => {
                     if is_valid_username(username.as_str()) {
