--- conflicted
+++ resolved
@@ -1,16 +1,3 @@
-<<<<<<< HEAD
-=======
-use crate::api::context_collection::ContextCollection;
-use regex::Regex;
-use sea_orm::SqlErr;
-use serde_json;
-use std::sync::Arc;
-use tonic::{Code, Request, Response, Status};
-
-use crate::api::auth::{RequestExt, Token, TokenType};
-use crate::database::{session_context::SessionContextTrait, user_context::UserContextTrait};
-
->>>>>>> c61116c9
 use super::server::server::{
     ecdar_api_auth_server::EcdarApiAuth,
     ecdar_api_server::EcdarApi,
@@ -28,7 +15,6 @@
     auth::{RequestExt, Token, TokenType},
     server::server::Model,
 };
-<<<<<<< HEAD
 use crate::database::{session_context::SessionContextTrait, user_context::UserContextTrait};
 use crate::entities::{access, in_use, model, query, session, user};
 use chrono::{Duration, Utc};
@@ -39,9 +25,6 @@
 use tonic::{Code, Request, Response, Status};
 
 const IN_USE_DURATION_MINUTES: i64 = 10;
-=======
-use crate::entities::{access, in_use, model, query, session, user};
->>>>>>> c61116c9
 
 #[derive(Clone)]
 pub struct ConcreteEcdarApi {
@@ -243,23 +226,13 @@
             None => return Err(Status::invalid_argument("No components info provided")),
         };
 
-<<<<<<< HEAD
-        let model = model::Model {
-=======
         let mut model = model::Model {
->>>>>>> c61116c9
             id: Default::default(),
             name: message.clone().name,
             components_info,
             owner_id: uid,
         };
 
-<<<<<<< HEAD
-        match self.contexts.model_context.create(model).await {
-            Ok(model) => Ok(Response::new(CreateModelResponse { id: model.id })),
-            Err(error) => Err(Status::internal(error.to_string())),
-        }
-=======
         model = match self.contexts.model_context.create(model).await {
             Ok(model) => model,
             Err(error) => {
@@ -310,7 +283,6 @@
         self.contexts.access_context.create(access).await.unwrap();
 
         Ok(Response::new(CreateModelResponse { id: model.id }))
->>>>>>> c61116c9
     }
 
     async fn update_model(
