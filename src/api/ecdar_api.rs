--- conflicted
+++ resolved
@@ -6,23 +6,18 @@
 use tonic::{Code, Request, Response, Status};
 
 use crate::api::auth::{RequestExt, Token, TokenType};
-<<<<<<< HEAD
-use crate::api::server::server::component::Rep;
 use crate::database::{
     access_context::AccessContextTrait, in_use_context::InUseContextTrait,
     model_context::ModelContextTrait, query_context::QueryContextTrait,
     session_context::SessionContextTrait, user_context::UserContextTrait,
 };
-=======
-use crate::database::{session_context::SessionContextTrait, user_context::UserContextTrait};
->>>>>>> 3cb26aed
 
 use super::server::server::{
     ecdar_api_auth_server::EcdarApiAuth,
     ecdar_api_server::EcdarApi,
     ecdar_backend_server::EcdarBackend,
     get_auth_token_request::{user_credentials, UserCredentials},
-    Component, CreateAccessRequest, CreateModelRequest, CreateModelResponse, CreateQueryRequest,
+    CreateAccessRequest, CreateModelRequest, CreateModelResponse, CreateQueryRequest,
     CreateUserRequest, DeleteAccessRequest, DeleteModelRequest, DeleteQueryRequest,
     GetAuthTokenRequest, GetAuthTokenResponse, QueryRequest, QueryResponse, SimulationStartRequest,
     SimulationStepRequest, SimulationStepResponse, UpdateAccessRequest, UpdateQueryRequest,
@@ -452,7 +447,7 @@
                 Arc::clone(&self.contexts.user_context),
                 user_credentials,
             )
-            .await?;
+                .await?;
 
             // Check if password in request matches users password
             if input_password != user_from_db.password {
@@ -491,7 +486,7 @@
             refresh_token.clone(),
             uid,
         )
-        .await?;
+            .await?;
 
         Ok(Response::new(GetAuthTokenResponse {
             access_token,
@@ -588,14 +583,9 @@
 mod user_logic_tests;
 
 #[cfg(test)]
-<<<<<<< HEAD
-#[path = "../tests/api/query_logic.rs"]
-mod query_logic;
+#[path = "../tests/api/session_logic.rs"]
+mod session_logic_tests;
 
 #[cfg(test)]
 #[path = "../tests/api/model_logic.rs"]
-mod model_logic;
-=======
-#[path = "../tests/api/session_logic.rs"]
-mod session_logic_tests;
->>>>>>> 3cb26aed
+mod model_logic;