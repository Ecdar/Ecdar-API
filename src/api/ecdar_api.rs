use super::server::server::{
<<<<<<< HEAD
    ecdar_api_auth_server::EcdarApiAuth,
    ecdar_api_server::EcdarApi,
    ecdar_backend_server::EcdarBackend,
    get_auth_token_request::{user_credentials, UserCredentials},
    CreateAccessRequest, CreateProjectRequest, CreateProjectResponse, CreateQueryRequest,
    CreateUserRequest, DeleteAccessRequest, DeleteProjectRequest, DeleteQueryRequest,
    EndpointsResponse, GetAuthTokenRequest, GetAuthTokenResponse, GetProjectRequest,
    GetProjectResponse, ListProjectsInfoResponse, Query, QueryRequest, QueryResponse,
    SendQueryRequest, SendQueryResponse, SimulationStartRequest, SimulationStepRequest,
    SimulationStepResponse, UpdateAccessRequest, UpdateProjectRequest, UpdateQueryRequest,
    UpdateUserRequest, UserTokenResponse,
=======
    ecdar_api_auth_server::EcdarApiAuth, ecdar_api_server::EcdarApi,
    ecdar_backend_server::EcdarBackend, CreateAccessRequest, CreateProjectRequest,
    CreateProjectResponse, CreateQueryRequest, CreateUserRequest, DeleteAccessRequest,
    DeleteProjectRequest, DeleteQueryRequest, GetAuthTokenRequest, GetAuthTokenResponse,
    GetProjectRequest, GetProjectResponse, GetUsersRequest, GetUsersResponse,
    ListAccessInfoRequest, ListAccessInfoResponse, ListProjectsInfoResponse, QueryRequest,
    QueryResponse, SendQueryRequest, SendQueryResponse, SimulationStartRequest,
    SimulationStepRequest, SimulationStepResponse, UpdateAccessRequest, UpdateProjectRequest,
    UpdateQueryRequest, UpdateUserRequest, UserTokenResponse,
>>>>>>> 52cfe1a8
};
use crate::controllers::controller_collection::ControllerCollection;
use tonic::{Request, Response, Status};

#[derive(Clone)]
pub struct ConcreteEcdarApi {
    controllers: ControllerCollection,
}

impl ConcreteEcdarApi {
    pub fn new(controllers: ControllerCollection) -> Self {
        ConcreteEcdarApi { controllers }
    }
}

<<<<<<< HEAD
#[ecdar_api_macros::endpoints]
mod routes {
    use super::super::server::server::{
        ecdar_api_auth_server::EcdarApiAuth,
        ecdar_api_server::EcdarApi,
        ecdar_backend_server::EcdarBackend,
        get_auth_token_request::{user_credentials, UserCredentials},
        CreateAccessRequest, CreateProjectRequest, CreateProjectResponse, CreateQueryRequest,
        CreateUserRequest, DeleteAccessRequest, DeleteProjectRequest, DeleteQueryRequest,
        EndpointsResponse, GetAuthTokenRequest, GetAuthTokenResponse, GetProjectRequest,
        GetProjectResponse, ListProjectsInfoResponse, Query, QueryRequest, QueryResponse,
        SendQueryRequest, SendQueryResponse, SimulationStartRequest, SimulationStepRequest,
        SimulationStepResponse, UpdateAccessRequest, UpdateProjectRequest, UpdateQueryRequest,
        UpdateUserRequest, UserTokenResponse,
    };
    use crate::api::context_collection::ContextCollection;
    use crate::api::{
        auth::{RequestExt, Token, TokenType},
        server::server::Project,
    };
    use crate::database::{session_context::SessionContextTrait, user_context::UserContextTrait};
    use crate::entities::{access, in_use, project, query, session, user};
    use chrono::{Duration, Utc};
    use regex::Regex;
    use sea_orm::SqlErr;
    use serde_json;
    use std::sync::Arc;
    use tonic::{Code, Request, Response, Status};

    #[tonic::async_trait]
    impl EcdarApi for super::ConcreteEcdarApi {
        /// Gets a Model and its queries from the database.
        ///
        /// If the Model is not in use, it will now be in use by the requestees session,
        /// given that they are an Editor.
        async fn get_project(
            &self,
            request: Request<GetProjectRequest>,
        ) -> Result<Response<GetProjectResponse>, Status> {
            let message = request.get_ref().clone();

            let project_id = message.id;

            let uid = request
                .uid()
                .ok_or(Status::internal("Could not get uid from request metadata"))?;

            let access = self
                .contexts
                .access_context
                .get_access_by_uid_and_project_id(uid, project_id)
                .await
                .map_err(|err| Status::new(Code::Internal, err.to_string()))?
                .ok_or_else(|| {
                    Status::new(
                        Code::PermissionDenied,
                        "User does not have access to project",
                    )
                })?;

            let project = self
                .contexts
                .project_context
                .get_by_id(project_id)
                .await
                .map_err(|err| Status::new(Code::Internal, err.to_string()))?
                .ok_or_else(|| Status::new(Code::Internal, "Model not found"))?;

            let project = Project {
                id: project.id,
                name: project.name,
                components_info: serde_json::from_value(project.components_info).unwrap(),
                owner_id: project.owner_id,
            };

            let mut in_use_bool = true;
            match self.contexts.in_use_context.get_by_id(project_id).await {
                Ok(Some(in_use)) => {
                    // If project is not in use and user is an Editor, update the in use with the users session.
                    if in_use.latest_activity
                        <= (Utc::now().naive_utc()
                            - Duration::minutes(super::IN_USE_DURATION_MINUTES))
                    {
                        in_use_bool = false;

                        if access.role == "Editor" {
                            let session = self
                                .contexts
                                .session_context
                                .get_by_token(
                                    TokenType::AccessToken,
                                    request.token_string().unwrap(),
                                )
                                .await
                                .map_err(|err| Status::new(Code::Internal, err.to_string()))?
                                .ok_or_else(|| {
                                    Status::new(
                                        Code::Unauthenticated,
                                        "No session found with given access token",
                                    )
                                })?;

                            let in_use = in_use::Model {
                                project_id: in_use.project_id,
                                session_id: session.id,
                                latest_activity: Utc::now().naive_utc(),
                            };

                            self.contexts
                                .in_use_context
                                .update(in_use)
                                .await
                                .map_err(|err| Status::new(Code::Internal, err.to_string()))?;
                        }
                    }
                }
                Ok(None) => return Err(Status::new(Code::Internal, "No in use found for project")),
                Err(err) => return Err(Status::new(Code::Internal, err.to_string())),
            }

            let queries = self
                .contexts
                .query_context
                .get_all_by_project_id(project_id)
                .await
                .map_err(|err| Status::new(Code::Internal, err.to_string()))?;

            let queries = queries
                .into_iter()
                .map(|query| Query {
                    id: query.id,
                    project_id: query.project_id,
                    query: query.string,
                    result: match query.result {
                        Some(result) => serde_json::from_value(result).unwrap(),
                        None => "".to_owned(),
                    },
                    outdated: query.outdated,
                })
                .collect::<Vec<Query>>();

            Ok(Response::new(GetProjectResponse {
                project: Some(project),
                queries,
                in_use: in_use_bool,
            }))
        }

        async fn create_project(
            &self,
            request: Request<CreateProjectRequest>,
        ) -> Result<Response<CreateProjectResponse>, Status> {
            let message = request.get_ref().clone();
            let uid = request
                .uid()
                .ok_or(Status::internal("Could not get uid from request metadata"))?;

            let components_info = match message.clone().components_info {
                Some(components_info) => serde_json::to_value(components_info).unwrap(),
                None => return Err(Status::invalid_argument("No components info provided")),
            };

            let mut project = project::Model {
                id: Default::default(),
                name: message.clone().name,
                components_info,
                owner_id: uid,
            };

            project = match self.contexts.project_context.create(project).await {
                Ok(project) => project,
                Err(error) => {
                    return match error.sql_err() {
                        Some(SqlErr::UniqueConstraintViolation(e)) => {
                            let error_msg = match e.to_lowercase() {
                                _ if e.contains("name") => {
                                    "A project with that name already exists"
                                }
                                _ => "Model already exists",
                            };
                            println!("{}", e);
                            Err(Status::already_exists(error_msg))
                        }
                        Some(SqlErr::ForeignKeyConstraintViolation(e)) => {
                            let error_msg = match e.to_lowercase() {
                                _ if e.contains("owner_id") => "No user with that id exists",
                                _ => "Could not create project",
                            };
                            println!("{}", e);
                            Err(Status::invalid_argument(error_msg))
                        }
                        _ => Err(Status::internal(error.to_string())),
                    };
                }
            };

            let access = access::Model {
                id: Default::default(),
                role: "Editor".to_string(), //todo!("Use role enum")
                project_id: project.clone().id,
                user_id: uid,
            };

            let session = self
                .contexts
                .session_context
                .get_by_token(TokenType::AccessToken, request.token_string().unwrap())
                .await
                .unwrap()
                .unwrap();

            let in_use = in_use::Model {
                project_id: project.clone().id,
                session_id: session.id,
                latest_activity: Default::default(),
            };

            self.contexts.in_use_context.create(in_use).await.unwrap();
            self.contexts.access_context.create(access).await.unwrap();

            Ok(Response::new(CreateProjectResponse { id: project.id }))
        }

        /// Updates a Model in the database given its id.
        ///
        /// # Errors
        /// This function will return an error if the project does not exist in the database
        /// or if the user does not have access to the project with role 'Editor'.
        async fn update_project(
            &self,
            request: Request<UpdateProjectRequest>,
        ) -> Result<Response<()>, Status> {
            let message = request.get_ref().clone();
            let uid = request
                .uid()
                .ok_or(Status::internal("Could not get uid from request metadata"))?;

            // Check if the project exists
            let project = match self.contexts.project_context.get_by_id(message.id).await {
                Ok(Some(project)) => project,
                Ok(None) => return Err(Status::not_found("No project found with given id")),
                Err(error) => return Err(Status::internal(error.to_string())),
            };

            // Check if the user has access to the project
            match self
                .contexts
                .access_context
                .get_access_by_uid_and_project_id(uid, project.id)
                .await
            {
                Ok(access) => {
                    let mut is_editor = false;
                    let access = match access {
                        Some(access) => {
                            is_editor = access.role == "Editor";
                            Some(access)
                        }
                        None => None,
                    };

                    if !is_editor || access.is_none() {
                        return Err(Status::permission_denied(
                            "You do not have permission to update this project",
                        ));
                    }
                }
                Err(error) => return Err(Status::internal(error.to_string())),
            };

            // Get user session
            let session = match self
                .contexts
                .session_context
                .get_by_token(TokenType::AccessToken, request.token_string().unwrap())
                .await
            {
                Ok(Some(session)) => session,
                Ok(None) => {
                    return Err(Status::unauthenticated(
                        "No session found with given access token",
                    ))
                }
                Err(error) => return Err(Status::internal(error.to_string())),
            };

            // Get in_use for project
            match self.contexts.in_use_context.get_by_id(project.id).await {
                Ok(Some(in_use)) => {
                    // Check if in_use latest activity is older than the max allowed
                    if in_use.latest_activity
                        > (Utc::now().naive_utc()
                            - Duration::minutes(super::IN_USE_DURATION_MINUTES))
                        && in_use.session_id != session.id
                    {
                        return Err(Status::failed_precondition(
                            "Model is currently in use by another session",
                        ));
                    }

                    let new_in_use = in_use::Model {
                        project_id: in_use.project_id,
                        session_id: session.id,
                        latest_activity: Utc::now().naive_utc(),
                    };

                    match self.contexts.in_use_context.update(new_in_use).await {
                        Ok(_) => (),
                        Err(error) => return Err(Status::internal(error.to_string())),
                    }
                }
                Ok(None) => return Err(Status::internal("No in_use found for project")),
                Err(error) => return Err(Status::internal(error.to_string())),
            };

            let new_project = project::Model {
                id: project.id,
                name: match message.clone().name {
                    Some(name) => name,
                    None => project.name,
                },
                components_info: match message.clone().components_info {
                    Some(components_info) => serde_json::to_value(components_info).unwrap(),
                    None => project.components_info,
                },
                owner_id: match message.clone().owner_id {
                    Some(new_owner_id) => {
                        if project.owner_id == uid {
                            new_owner_id
                        } else {
                            return Err(Status::permission_denied(
                                "You do not have permission to change the owner of this project",
                            ));
                        }
                    }
                    None => project.owner_id,
                },
            };

            match self.contexts.project_context.update(new_project).await {
                Ok(_) => Ok(Response::new(())),
                Err(error) => Err(Status::new(Code::Internal, error.to_string())),
            }
        }

        /// Deletes a Model from the database.
        ///
        /// # Errors
        /// This function will return an error if the project does not exist in the database
        /// or if the user is not the project owner.
        async fn delete_project(
            &self,
            request: Request<DeleteProjectRequest>,
        ) -> Result<Response<()>, Status> {
            let uid = request
                .uid()
                .ok_or(Status::internal("Could not get uid from request metadata"))?;
            let project_id = request.get_ref().id;

            let project = match self.contexts.project_context.get_by_id(project_id).await {
                Ok(Some(project)) => project,
                Ok(None) => {
                    return Err(Status::new(
                        Code::NotFound,
                        "No project found with given id",
                    ))
                }
                Err(err) => return Err(Status::new(Code::Internal, err.to_string())),
            };

            // Check if user is owner and thereby has permission to delete project
            if project.owner_id != uid {
                return Err(Status::new(
                    Code::PermissionDenied,
                    "You do not have permission to delete this project",
                ));
            }

            match self.contexts.project_context.delete(project_id).await {
                Ok(_) => Ok(Response::new(())),
                Err(error) => match error {
                    sea_orm::DbErr::RecordNotFound(message) => {
                        Err(Status::new(Code::NotFound, message))
                    }
                    _ => Err(Status::new(Code::Internal, error.to_string())),
                },
            }
        }

        async fn list_projects_info(
            &self,
            request: Request<()>,
        ) -> Result<Response<ListProjectsInfoResponse>, Status> {
            let uid = request
                .uid()
                .ok_or(Status::internal("Could not get uid from request metadata"))?;

            match self
                .contexts
                .project_context
                .get_project_info_by_uid(uid)
                .await
            {
                Ok(project_info_list) => {
                    if project_info_list.is_empty() {
                        return Err(Status::new(
                            Code::NotFound,
                            "No access found for given user",
                        ));
                    } else {
                        Ok(Response::new(ListProjectsInfoResponse {
                            project_info_list,
                        }))
                    }
                }
                Err(error) => Err(Status::new(Code::Internal, error.to_string())),
            }
        }

        /// Creates an access in the database.
        /// # Errors
        /// Returns an error if the database context fails to create the access
        async fn create_access(
            &self,
            request: Request<CreateAccessRequest>,
        ) -> Result<Response<()>, Status> {
            let access = request.get_ref();

            let access = access::Model {
                id: Default::default(),
                role: access.role.to_string(),
                project_id: access.project_id,
                user_id: access.user_id,
            };

            match self.contexts.access_context.create(access).await {
                Ok(_) => Ok(Response::new(())),
                Err(error) => Err(Status::new(Code::Internal, error.to_string())),
            }
        }

        /// Endpoint for updating an access record.
        ///
        /// Takes `UpdateAccessRequest` as input
        ///
        /// Returns a `Status` as response
        ///
        /// `project_id` and `user_id` is set to 'default' since they won't be updated in the database.
        async fn update_access(
            &self,
            request: Request<UpdateAccessRequest>,
        ) -> Result<Response<()>, Status> {
            let message = request.get_ref().clone();

            let access = access::Model {
                id: message.id,
                role: message.role,
                project_id: Default::default(),
                user_id: Default::default(),
            };

            match self.contexts.access_context.update(access).await {
                Ok(_) => Ok(Response::new(())),
                Err(error) => Err(Status::new(Code::Internal, error.to_string())),
            }
        }

        /// Deletes the an Access from the database. This has no sideeffects.
        ///
        /// # Errors
        /// This function will return an error if the access does not exist in the database.
        async fn delete_access(
            &self,
            request: Request<DeleteAccessRequest>,
        ) -> Result<Response<()>, Status> {
            match self
                .contexts
                .access_context
                .delete(request.get_ref().id)
                .await
            {
                Ok(_) => Ok(Response::new(())),
                Err(error) => match error {
                    sea_orm::DbErr::RecordNotFound(message) => {
                        Err(Status::new(Code::NotFound, message))
                    }
                    _ => Err(Status::new(Code::Internal, error.to_string())),
                },
            }
        }

        /// Updates a user record in the database.
        /// # Errors
        /// Returns an error if the database context fails to update the user or
        /// if the uid could not be parsed from the request metadata.
        async fn update_user(
            &self,
            request: Request<UpdateUserRequest>,
        ) -> Result<Response<()>, Status> {
            let message = request.get_ref().clone();

            let uid = request
                .uid()
                .ok_or(Status::internal("Could not get uid from request metadata"))?;

            // Get user from database
            let user = self
                .contexts
                .user_context
                .get_by_id(uid)
                .await
                .map_err(|err| Status::new(Code::Internal, err.to_string()))?
                .ok_or_else(|| Status::new(Code::Internal, "No user found with given uid"))?;

            // Record to be inserted in database
            let new_user = user::Model {
                id: uid,
                username: match message.clone().username {
                    Some(username) => {
                        if super::is_valid_username(username.as_str()) {
                            username
                        } else {
                            return Err(Status::new(Code::InvalidArgument, "Invalid username"));
                        }
                    }
                    None => user.username,
                },
                email: match message.clone().email {
                    Some(email) => {
                        if super::is_valid_email(email.as_str()) {
                            email
                        } else {
                            return Err(Status::new(Code::InvalidArgument, "Invalid email"));
                        }
                    }
                    None => user.email,
                },
                password: match message.clone().password {
                    Some(password) => self.contexts.hashing_context.hash_password(password),
                    None => user.password,
                },
            };

            // Update user in database
            match self.contexts.user_context.update(new_user).await {
                Ok(_) => Ok(Response::new(())),
                Err(error) => Err(Status::new(Code::Internal, error.to_string())),
            }
        }

        /// Deletes a user from the database.
        /// # Errors
        /// Returns an error if the database context fails to delete the user or
        /// if the uid could not be parsed from the request metadata.
        async fn delete_user(&self, request: Request<()>) -> Result<Response<()>, Status> {
            let uid = request
                .uid()
                .ok_or(Status::internal("Could not get uid from request metadata"))?;

            // Delete user from database
            match self.contexts.user_context.delete(uid).await {
                Ok(_) => Ok(Response::new(())),
                Err(error) => Err(Status::new(Code::Internal, error.to_string())),
            }
        }

        /// Creates a query in the database
        /// # Errors
        /// Returns an error if the database context fails to create the query or
        async fn create_query(
            &self,
            request: Request<CreateQueryRequest>,
        ) -> Result<Response<()>, Status> {
            let query_request = request.get_ref();

            let access = self
                .contexts
                .access_context
                .get_access_by_uid_and_project_id(request.uid().unwrap(), query_request.project_id)
                .await
                .map_err(|err| Status::new(Code::Internal, err.to_string()))?
                .ok_or_else(|| {
                    Status::new(
                        Code::PermissionDenied,
                        "User does not have access to project",
                    )
                })?;

            if access.role != "Editor" {
                return Err(Status::new(
                    Code::PermissionDenied,
                    "Role does not have permission to create query",
                ));
            }

            let query = query::Model {
                id: Default::default(),
                string: query_request.string.to_string(),
                result: Default::default(),
                outdated: Default::default(),
                project_id: query_request.project_id,
            };

            match self.contexts.query_context.create(query).await {
                Ok(_) => Ok(Response::new(())),
                Err(error) => Err(Status::new(Code::Internal, error.to_string())),
            }
        }

        /// Endpoint for updating a query record.
        ///
        /// Takes `UpdateQueryRequest` as input
        ///
        /// Returns a `Status` as response
        async fn update_query(
            &self,
            request: Request<UpdateQueryRequest>,
        ) -> Result<Response<()>, Status> {
            let message = request.get_ref().clone();

            let old_query_res = self
                .contexts
                .query_context
                .get_by_id(message.id)
                .await
                .map_err(|err| Status::new(Code::Internal, err.to_string()))?;

            let old_query = match old_query_res {
                Some(oq) => oq,
                None => return Err(Status::new(Code::NotFound, "Query not found".to_string())),
            };

            let access = self
                .contexts
                .access_context
                .get_access_by_uid_and_project_id(request.uid().unwrap(), old_query.project_id)
                .await
                .map_err(|err| Status::new(Code::Internal, err.to_string()))?
                .ok_or_else(|| {
                    Status::new(
                        Code::PermissionDenied,
                        "User does not have access to project",
                    )
                })?;

            if access.role != "Editor" {
                return Err(Status::new(
                    Code::PermissionDenied,
                    "Role does not have permission to update query",
                ));
            }

            let query = query::Model {
                id: message.id,
                project_id: Default::default(),
                string: message.string,
                result: old_query.result,
                outdated: old_query.outdated,
            };

            match self.contexts.query_context.update(query).await {
                Ok(_) => Ok(Response::new(())),
                Err(error) => Err(Status::new(Code::Internal, error.to_string())),
            }
        }

        /// Deletes a query record in the database.
        /// # Errors
        /// Returns an error if the provided query_id is not found in the database.
        async fn delete_query(
            &self,
            request: Request<DeleteQueryRequest>,
        ) -> Result<Response<()>, Status> {
            let message = request.get_ref();

            let query = self
                .contexts
                .query_context
                .get_by_id(message.id)
                .await
                .map_err(|err| Status::new(Code::Internal, err.to_string()))?
                .ok_or_else(|| Status::new(Code::NotFound, "Query not found"))?;

            let access = self
                .contexts
                .access_context
                .get_access_by_uid_and_project_id(request.uid().unwrap(), query.project_id)
                .await
                .map_err(|err| Status::new(Code::Internal, err.to_string()))?
                .ok_or_else(|| {
                    Status::new(
                        Code::PermissionDenied,
                        "User does not have access to project",
                    )
                })?;

            if access.role != "Editor" {
                return Err(Status::new(
                    Code::PermissionDenied,
                    "Role does not have permission to update query",
                ));
            }

            match self.contexts.query_context.delete(message.id).await {
                Ok(_) => Ok(Response::new(())),
                Err(error) => match error {
                    sea_orm::DbErr::RecordNotFound(message) => {
                        Err(Status::new(Code::NotFound, message))
                    }
                    _ => Err(Status::new(Code::Internal, error.to_string())),
                },
            }
        }

        /// Sends a query to be run on Reveaal.
        /// After query is run the result is stored in the database.
        ///
        /// Returns the response that is received from Reveaal.
        async fn send_query(
            &self,
            request: Request<SendQueryRequest>,
        ) -> Result<Response<SendQueryResponse>, Status> {
            let message = request.get_ref();

            let uid = request.uid().unwrap();

            // Verify user access
            self.contexts
                .access_context
                .get_access_by_uid_and_project_id(uid, message.project_id)
                .await
                .map_err(|err| Status::new(Code::Internal, err.to_string()))?
                .ok_or_else(|| {
                    Status::new(
                        Code::PermissionDenied,
                        "User does not have access to project",
                    )
                })?;

            // Get project from database
            let project = self
                .contexts
                .project_context
                .get_by_id(message.project_id)
                .await
                .map_err(|err| Status::new(Code::Internal, err.to_string()))?
                .ok_or_else(|| Status::new(Code::NotFound, "Model not found"))?;

            // Get query from database
            let query = self
                .contexts
                .query_context
                .get_by_id(message.id)
                .await
                .map_err(|err| Status::new(Code::Internal, err.to_string()))?
                .ok_or_else(|| Status::new(Code::NotFound, "Query not found"))?;

            // Construct query request to send to Reveaal
            let query_request = Request::new(QueryRequest {
                user_id: uid,
                query_id: message.id,
                query: query.string.clone(),
                components_info: serde_json::from_value(project.components_info).unwrap(),
                settings: Default::default(), //TODO
            });

            // Run query on Reveaal
            let query_result = self
                .contexts
                .reveaal_context
                .send_query(query_request)
                .await?;

            // Update query result in database
            self.contexts
                .query_context
                .update(query::Model {
                    id: query.id,
                    string: query.string.clone(),
                    result: Some(
                        serde_json::to_value(query_result.get_ref().result.clone().unwrap())
                            .unwrap(),
                    ),
                    outdated: false,
                    project_id: query.project_id,
                })
                .await
                .map_err(|err| Status::new(Code::Internal, err.to_string()))?;

            Ok(Response::new(SendQueryResponse {
                response: Some(query_result.into_inner()),
            }))
        }
    }

    #[tonic::async_trait]
    impl EcdarApiAuth for super::ConcreteEcdarApi {
        /// This method is used to get a new access and refresh token for a user.
        ///
        /// # Errors
        /// This function will return an error if the user does not exist in the database,
        /// if the password in the request does not match the user's password,
        /// or if no user is provided in the request.
        async fn get_auth_token(
            &self,
            request: Request<GetAuthTokenRequest>,
        ) -> Result<Response<GetAuthTokenResponse>, Status> {
            let message = request.get_ref().clone();
            let uid: String;
            let user_from_db: user::Model;
            let is_new_session: bool;

            // Get user from credentials
            if let Some(user_credentials) = message.user_credentials {
                let input_password = user_credentials.password.clone();
                user_from_db = super::get_auth_find_user_helper(
                    Arc::clone(&self.contexts.user_context),
                    user_credentials,
                )
                .await?;

                // Check if password in request matches users password
                if input_password != user_from_db.password {
                    return Err(Status::new(Code::Unauthenticated, "Wrong password"));
                }

                uid = user_from_db.id.to_string();

                // Since the user does not have a refresh_token, a new session has to be made
                is_new_session = true;

                // Get user from refresh_token
            } else {
                let refresh_token = Token::from_str(
                    TokenType::RefreshToken,
                    request
                        .token_str()
                        .ok_or(Status::unauthenticated("No refresh token provided"))?,
                );
                let token_data = refresh_token.validate()?;
                uid = token_data.claims.sub;

                // Since the user does have a refresh_token, a session already exists
                is_new_session = false;
            }
            // Create new access and refresh token with user id
            let access_token = Token::new(TokenType::AccessToken, &uid)?.to_string();
            let refresh_token = Token::new(TokenType::RefreshToken, &uid)?.to_string();

            // Update or create session in database
            super::handle_session(
                self.contexts.session_context.clone(),
                &request,
                is_new_session,
                access_token.clone(),
                refresh_token.clone(),
                uid,
            )
            .await?;

            Ok(Response::new(GetAuthTokenResponse {
                access_token,
                refresh_token,
            }))
        }

        async fn create_user(
            &self,
            request: Request<CreateUserRequest>,
        ) -> Result<Response<()>, Status> {
            let message = request.into_inner().clone();

            if !super::is_valid_username(message.clone().username.as_str()) {
                return Err(Status::new(Code::InvalidArgument, "Invalid username"));
            }

            if !super::is_valid_email(message.clone().email.as_str()) {
                return Err(Status::new(Code::InvalidArgument, "Invalid email"));
            }

            let user = user::Model {
                id: Default::default(),
                username: message.clone().username,
                password: message.clone().password,
                email: message.clone().email,
            };

            match self.contexts.user_context.create(user).await {
                Ok(_) => Ok(Response::new(())),
                Err(e) => match e.sql_err() {
                    Some(SqlErr::UniqueConstraintViolation(e)) => {
                        let error_msg = match e.to_lowercase() {
                            _ if e.contains("username") => {
                                "A user with that username already exists"
                            }
                            _ if e.contains("email") => "A user with that email already exists",
                            _ => "User already exists",
                        };
                        Err(Status::new(Code::AlreadyExists, error_msg))
                    }
                    _ => Err(Status::new(Code::Internal, "Could not create user")),
                },
            }
        }
=======
#[tonic::async_trait]
impl EcdarApi for ConcreteEcdarApi {
    async fn get_project(
        &self,
        request: Request<GetProjectRequest>,
    ) -> Result<Response<GetProjectResponse>, Status> {
        self.controllers
            .project_controller
            .get_project(request)
            .await
    }

    async fn create_project(
        &self,
        request: Request<CreateProjectRequest>,
    ) -> Result<Response<CreateProjectResponse>, Status> {
        self.controllers
            .project_controller
            .create_project(request)
            .await
    }

    async fn update_project(
        &self,
        request: Request<UpdateProjectRequest>,
    ) -> Result<Response<()>, Status> {
        self.controllers
            .project_controller
            .update_project(request)
            .await
    }

    async fn delete_project(
        &self,
        request: Request<DeleteProjectRequest>,
    ) -> Result<Response<()>, Status> {
        self.controllers
            .project_controller
            .delete_project(request)
            .await
    }

    async fn list_projects_info(
        &self,
        request: Request<()>,
    ) -> Result<Response<ListProjectsInfoResponse>, Status> {
        self.controllers
            .project_controller
            .list_projects_info(request)
            .await
    }

    async fn list_access_info(
        &self,
        request: Request<ListAccessInfoRequest>,
    ) -> Result<Response<ListAccessInfoResponse>, Status> {
        self.controllers
            .access_controller
            .list_access_info(request)
            .await
    }

    async fn create_access(
        &self,
        request: Request<CreateAccessRequest>,
    ) -> Result<Response<()>, Status> {
        self.controllers
            .access_controller
            .create_access(request)
            .await
    }

    async fn update_access(
        &self,
        request: Request<UpdateAccessRequest>,
    ) -> Result<Response<()>, Status> {
        self.controllers
            .access_controller
            .update_access(request)
            .await
    }

    async fn delete_access(
        &self,
        request: Request<DeleteAccessRequest>,
    ) -> Result<Response<()>, Status> {
        self.controllers
            .access_controller
            .delete_access(request)
            .await
    }

    async fn update_user(
        &self,
        request: Request<UpdateUserRequest>,
    ) -> Result<Response<()>, Status> {
        self.controllers.user_controller.update_user(request).await
    }

    async fn delete_user(&self, request: Request<()>) -> Result<Response<()>, Status> {
        self.controllers.user_controller.delete_user(request).await
    }

    async fn get_users(
        &self,
        request: Request<GetUsersRequest>,
    ) -> Result<Response<GetUsersResponse>, Status> {
        self.controllers.user_controller.get_users(request).await
    }

    async fn create_query(
        &self,
        request: Request<CreateQueryRequest>,
    ) -> Result<Response<()>, Status> {
        self.controllers
            .query_controller
            .create_query(request)
            .await
    }

    async fn update_query(
        &self,
        request: Request<UpdateQueryRequest>,
    ) -> Result<Response<()>, Status> {
        self.controllers
            .query_controller
            .update_query(request)
            .await
    }

    async fn delete_query(
        &self,
        request: Request<DeleteQueryRequest>,
    ) -> Result<Response<()>, Status> {
        self.controllers
            .query_controller
            .delete_query(request)
            .await
>>>>>>> 52cfe1a8
    }
    /// Implementation of the EcdarBackend trait, which is used to ensure backwards compatability with the Reveaal engine.
    #[tonic::async_trait]
    impl EcdarBackend for super::ConcreteEcdarApi {
        async fn get_user_token(
            &self,
            _request: Request<()>,
        ) -> Result<Response<UserTokenResponse>, Status> {
            self.contexts.reveaal_context.get_user_token(_request).await
        }

<<<<<<< HEAD
        async fn send_query(
            &self,
            request: Request<QueryRequest>,
        ) -> Result<Response<QueryResponse>, Status> {
            self.contexts.reveaal_context.send_query(request).await
        }

        async fn start_simulation(
            &self,
            request: Request<SimulationStartRequest>,
        ) -> Result<Response<SimulationStepResponse>, Status> {
            self.contexts
                .reveaal_context
                .start_simulation(request)
                .await
        }

        async fn take_simulation_step(
            &self,
            request: Request<SimulationStepRequest>,
        ) -> Result<Response<SimulationStepResponse>, Status> {
            self.contexts
                .reveaal_context
                .take_simulation_step(request)
                .await
        }
    }
}

async fn get_auth_find_user_helper(
    user_context: Arc<dyn UserContextTrait>,
    user_credentials: UserCredentials,
) -> Result<user::Model, Status> {
    if let Some(user) = user_credentials.user {
        match user {
            user_credentials::User::Username(username) => Ok(user_context
                .get_by_username(username)
                .await
                .map_err(|err| Status::new(Code::Internal, err.to_string()))?
                .ok_or_else(|| Status::new(Code::NotFound, "No user found with given username"))?),

            user_credentials::User::Email(email) => Ok(user_context
                .get_by_email(email)
                .await
                .map_err(|err| Status::new(Code::Internal, err.to_string()))?
                .ok_or_else(|| {
                    Status::new(Code::NotFound, "No user found with the given email")
                })?),
        }
    } else {
        Err(Status::new(Code::InvalidArgument, "No user provided"))
    }
}

// #[cfg(test)]
// #[path = "../tests/api/query_logic.rs"]
// mod query_logic_tests;

// #[cfg(test)]
// #[path = "../tests/api/access_logic.rs"]
// mod access_logic_tests;

// #[cfg(test)]
// #[path = "../tests/api/project_logic.rs"]
// mod project_logic_tests;

// #[cfg(test)]
// #[path = "../tests/api/user_logic.rs"]
// mod user_logic_tests;

// #[cfg(test)]
// #[path = "../tests/api/session_logic.rs"]
// mod session_logic_tests;
=======
    async fn send_query(
        &self,
        request: Request<SendQueryRequest>,
    ) -> Result<Response<SendQueryResponse>, Status> {
        self.controllers.query_controller.send_query(request).await
    }

    async fn delete_session(&self, request: Request<()>) -> Result<Response<()>, Status> {
        self.controllers
            .session_controller
            .delete_session(request)
            .await
    }
}

/// Implementation of the EcdarBackend trait, which is used to ensure backwards compatability with the Reveaal engine.
#[tonic::async_trait]
impl EcdarBackend for ConcreteEcdarApi {
    async fn get_user_token(
        &self,
        _request: Request<()>,
    ) -> Result<Response<UserTokenResponse>, Status> {
        self.controllers
            .reveaal_controller
            .get_user_token(_request)
            .await
    }

    async fn send_query(
        &self,
        request: Request<QueryRequest>,
    ) -> Result<Response<QueryResponse>, Status> {
        self.controllers
            .reveaal_controller
            .send_query(request)
            .await
    }

    async fn start_simulation(
        &self,
        request: Request<SimulationStartRequest>,
    ) -> Result<Response<SimulationStepResponse>, Status> {
        self.controllers
            .reveaal_controller
            .start_simulation(request)
            .await
    }

    async fn take_simulation_step(
        &self,
        request: Request<SimulationStepRequest>,
    ) -> Result<Response<SimulationStepResponse>, Status> {
        self.controllers
            .reveaal_controller
            .take_simulation_step(request)
            .await
    }
}

#[tonic::async_trait]
impl EcdarApiAuth for ConcreteEcdarApi {
    async fn get_auth_token(
        &self,
        request: Request<GetAuthTokenRequest>,
    ) -> Result<Response<GetAuthTokenResponse>, Status> {
        self.controllers
            .session_controller
            .get_auth_token(request)
            .await
    }

    async fn create_user(
        &self,
        request: Request<CreateUserRequest>,
    ) -> Result<Response<()>, Status> {
        self.controllers.user_controller.create_user(request).await
    }
}
>>>>>>> 52cfe1a8
<|MERGE_RESOLUTION|>--- conflicted
+++ resolved
@@ -1,17 +1,4 @@
 use super::server::server::{
-<<<<<<< HEAD
-    ecdar_api_auth_server::EcdarApiAuth,
-    ecdar_api_server::EcdarApi,
-    ecdar_backend_server::EcdarBackend,
-    get_auth_token_request::{user_credentials, UserCredentials},
-    CreateAccessRequest, CreateProjectRequest, CreateProjectResponse, CreateQueryRequest,
-    CreateUserRequest, DeleteAccessRequest, DeleteProjectRequest, DeleteQueryRequest,
-    EndpointsResponse, GetAuthTokenRequest, GetAuthTokenResponse, GetProjectRequest,
-    GetProjectResponse, ListProjectsInfoResponse, Query, QueryRequest, QueryResponse,
-    SendQueryRequest, SendQueryResponse, SimulationStartRequest, SimulationStepRequest,
-    SimulationStepResponse, UpdateAccessRequest, UpdateProjectRequest, UpdateQueryRequest,
-    UpdateUserRequest, UserTokenResponse,
-=======
     ecdar_api_auth_server::EcdarApiAuth, ecdar_api_server::EcdarApi,
     ecdar_backend_server::EcdarBackend, CreateAccessRequest, CreateProjectRequest,
     CreateProjectResponse, CreateQueryRequest, CreateUserRequest, DeleteAccessRequest,
@@ -21,7 +8,6 @@
     QueryResponse, SendQueryRequest, SendQueryResponse, SimulationStartRequest,
     SimulationStepRequest, SimulationStepResponse, UpdateAccessRequest, UpdateProjectRequest,
     UpdateQueryRequest, UpdateUserRequest, UserTokenResponse,
->>>>>>> 52cfe1a8
 };
 use crate::controllers::controller_collection::ControllerCollection;
 use tonic::{Request, Response, Status};
@@ -37,1052 +23,177 @@
     }
 }
 
-<<<<<<< HEAD
 #[ecdar_api_macros::endpoints]
 mod routes {
     use super::super::server::server::{
-        ecdar_api_auth_server::EcdarApiAuth,
-        ecdar_api_server::EcdarApi,
-        ecdar_backend_server::EcdarBackend,
-        get_auth_token_request::{user_credentials, UserCredentials},
-        CreateAccessRequest, CreateProjectRequest, CreateProjectResponse, CreateQueryRequest,
-        CreateUserRequest, DeleteAccessRequest, DeleteProjectRequest, DeleteQueryRequest,
-        EndpointsResponse, GetAuthTokenRequest, GetAuthTokenResponse, GetProjectRequest,
-        GetProjectResponse, ListProjectsInfoResponse, Query, QueryRequest, QueryResponse,
-        SendQueryRequest, SendQueryResponse, SimulationStartRequest, SimulationStepRequest,
-        SimulationStepResponse, UpdateAccessRequest, UpdateProjectRequest, UpdateQueryRequest,
-        UpdateUserRequest, UserTokenResponse,
+        ecdar_api_auth_server::EcdarApiAuth, ecdar_api_server::EcdarApi,
+        ecdar_backend_server::EcdarBackend, CreateAccessRequest, CreateProjectRequest,
+        CreateProjectResponse, CreateQueryRequest, CreateUserRequest, DeleteAccessRequest,
+        DeleteProjectRequest, DeleteQueryRequest, EndpointsResponse, GetAuthTokenRequest,
+        GetAuthTokenResponse, GetProjectRequest, GetProjectResponse, GetUsersRequest,
+        GetUsersResponse, ListAccessInfoRequest, ListAccessInfoResponse, ListProjectsInfoResponse,
+        QueryRequest, QueryResponse, SendQueryRequest, SendQueryResponse, SimulationStartRequest,
+        SimulationStepRequest, SimulationStepResponse, UpdateAccessRequest, UpdateProjectRequest,
+        UpdateQueryRequest, UpdateUserRequest, UserTokenResponse,
     };
-    use crate::api::context_collection::ContextCollection;
-    use crate::api::{
-        auth::{RequestExt, Token, TokenType},
-        server::server::Project,
-    };
-    use crate::database::{session_context::SessionContextTrait, user_context::UserContextTrait};
-    use crate::entities::{access, in_use, project, query, session, user};
-    use chrono::{Duration, Utc};
-    use regex::Regex;
-    use sea_orm::SqlErr;
-    use serde_json;
-    use std::sync::Arc;
-    use tonic::{Code, Request, Response, Status};
+    use crate::controllers::controller_collection::ControllerCollection;
+    use tonic::{Request, Response, Status};
 
     #[tonic::async_trait]
     impl EcdarApi for super::ConcreteEcdarApi {
-        /// Gets a Model and its queries from the database.
-        ///
-        /// If the Model is not in use, it will now be in use by the requestees session,
-        /// given that they are an Editor.
         async fn get_project(
             &self,
             request: Request<GetProjectRequest>,
         ) -> Result<Response<GetProjectResponse>, Status> {
-            let message = request.get_ref().clone();
-
-            let project_id = message.id;
-
-            let uid = request
-                .uid()
-                .ok_or(Status::internal("Could not get uid from request metadata"))?;
-
-            let access = self
-                .contexts
-                .access_context
-                .get_access_by_uid_and_project_id(uid, project_id)
-                .await
-                .map_err(|err| Status::new(Code::Internal, err.to_string()))?
-                .ok_or_else(|| {
-                    Status::new(
-                        Code::PermissionDenied,
-                        "User does not have access to project",
-                    )
-                })?;
-
-            let project = self
-                .contexts
-                .project_context
-                .get_by_id(project_id)
-                .await
-                .map_err(|err| Status::new(Code::Internal, err.to_string()))?
-                .ok_or_else(|| Status::new(Code::Internal, "Model not found"))?;
-
-            let project = Project {
-                id: project.id,
-                name: project.name,
-                components_info: serde_json::from_value(project.components_info).unwrap(),
-                owner_id: project.owner_id,
-            };
-
-            let mut in_use_bool = true;
-            match self.contexts.in_use_context.get_by_id(project_id).await {
-                Ok(Some(in_use)) => {
-                    // If project is not in use and user is an Editor, update the in use with the users session.
-                    if in_use.latest_activity
-                        <= (Utc::now().naive_utc()
-                            - Duration::minutes(super::IN_USE_DURATION_MINUTES))
-                    {
-                        in_use_bool = false;
-
-                        if access.role == "Editor" {
-                            let session = self
-                                .contexts
-                                .session_context
-                                .get_by_token(
-                                    TokenType::AccessToken,
-                                    request.token_string().unwrap(),
-                                )
-                                .await
-                                .map_err(|err| Status::new(Code::Internal, err.to_string()))?
-                                .ok_or_else(|| {
-                                    Status::new(
-                                        Code::Unauthenticated,
-                                        "No session found with given access token",
-                                    )
-                                })?;
-
-                            let in_use = in_use::Model {
-                                project_id: in_use.project_id,
-                                session_id: session.id,
-                                latest_activity: Utc::now().naive_utc(),
-                            };
-
-                            self.contexts
-                                .in_use_context
-                                .update(in_use)
-                                .await
-                                .map_err(|err| Status::new(Code::Internal, err.to_string()))?;
-                        }
-                    }
-                }
-                Ok(None) => return Err(Status::new(Code::Internal, "No in use found for project")),
-                Err(err) => return Err(Status::new(Code::Internal, err.to_string())),
-            }
-
-            let queries = self
-                .contexts
-                .query_context
-                .get_all_by_project_id(project_id)
-                .await
-                .map_err(|err| Status::new(Code::Internal, err.to_string()))?;
-
-            let queries = queries
-                .into_iter()
-                .map(|query| Query {
-                    id: query.id,
-                    project_id: query.project_id,
-                    query: query.string,
-                    result: match query.result {
-                        Some(result) => serde_json::from_value(result).unwrap(),
-                        None => "".to_owned(),
-                    },
-                    outdated: query.outdated,
-                })
-                .collect::<Vec<Query>>();
-
-            Ok(Response::new(GetProjectResponse {
-                project: Some(project),
-                queries,
-                in_use: in_use_bool,
-            }))
+            self.controllers
+                .project_controller
+                .get_project(request)
+                .await
         }
 
         async fn create_project(
             &self,
             request: Request<CreateProjectRequest>,
         ) -> Result<Response<CreateProjectResponse>, Status> {
-            let message = request.get_ref().clone();
-            let uid = request
-                .uid()
-                .ok_or(Status::internal("Could not get uid from request metadata"))?;
-
-            let components_info = match message.clone().components_info {
-                Some(components_info) => serde_json::to_value(components_info).unwrap(),
-                None => return Err(Status::invalid_argument("No components info provided")),
-            };
-
-            let mut project = project::Model {
-                id: Default::default(),
-                name: message.clone().name,
-                components_info,
-                owner_id: uid,
-            };
-
-            project = match self.contexts.project_context.create(project).await {
-                Ok(project) => project,
-                Err(error) => {
-                    return match error.sql_err() {
-                        Some(SqlErr::UniqueConstraintViolation(e)) => {
-                            let error_msg = match e.to_lowercase() {
-                                _ if e.contains("name") => {
-                                    "A project with that name already exists"
-                                }
-                                _ => "Model already exists",
-                            };
-                            println!("{}", e);
-                            Err(Status::already_exists(error_msg))
-                        }
-                        Some(SqlErr::ForeignKeyConstraintViolation(e)) => {
-                            let error_msg = match e.to_lowercase() {
-                                _ if e.contains("owner_id") => "No user with that id exists",
-                                _ => "Could not create project",
-                            };
-                            println!("{}", e);
-                            Err(Status::invalid_argument(error_msg))
-                        }
-                        _ => Err(Status::internal(error.to_string())),
-                    };
-                }
-            };
-
-            let access = access::Model {
-                id: Default::default(),
-                role: "Editor".to_string(), //todo!("Use role enum")
-                project_id: project.clone().id,
-                user_id: uid,
-            };
-
-            let session = self
-                .contexts
-                .session_context
-                .get_by_token(TokenType::AccessToken, request.token_string().unwrap())
-                .await
-                .unwrap()
-                .unwrap();
-
-            let in_use = in_use::Model {
-                project_id: project.clone().id,
-                session_id: session.id,
-                latest_activity: Default::default(),
-            };
-
-            self.contexts.in_use_context.create(in_use).await.unwrap();
-            self.contexts.access_context.create(access).await.unwrap();
-
-            Ok(Response::new(CreateProjectResponse { id: project.id }))
-        }
-
-        /// Updates a Model in the database given its id.
-        ///
-        /// # Errors
-        /// This function will return an error if the project does not exist in the database
-        /// or if the user does not have access to the project with role 'Editor'.
+            self.controllers
+                .project_controller
+                .create_project(request)
+                .await
+        }
+
         async fn update_project(
             &self,
             request: Request<UpdateProjectRequest>,
         ) -> Result<Response<()>, Status> {
-            let message = request.get_ref().clone();
-            let uid = request
-                .uid()
-                .ok_or(Status::internal("Could not get uid from request metadata"))?;
-
-            // Check if the project exists
-            let project = match self.contexts.project_context.get_by_id(message.id).await {
-                Ok(Some(project)) => project,
-                Ok(None) => return Err(Status::not_found("No project found with given id")),
-                Err(error) => return Err(Status::internal(error.to_string())),
-            };
-
-            // Check if the user has access to the project
-            match self
-                .contexts
-                .access_context
-                .get_access_by_uid_and_project_id(uid, project.id)
-                .await
-            {
-                Ok(access) => {
-                    let mut is_editor = false;
-                    let access = match access {
-                        Some(access) => {
-                            is_editor = access.role == "Editor";
-                            Some(access)
-                        }
-                        None => None,
-                    };
-
-                    if !is_editor || access.is_none() {
-                        return Err(Status::permission_denied(
-                            "You do not have permission to update this project",
-                        ));
-                    }
-                }
-                Err(error) => return Err(Status::internal(error.to_string())),
-            };
-
-            // Get user session
-            let session = match self
-                .contexts
-                .session_context
-                .get_by_token(TokenType::AccessToken, request.token_string().unwrap())
-                .await
-            {
-                Ok(Some(session)) => session,
-                Ok(None) => {
-                    return Err(Status::unauthenticated(
-                        "No session found with given access token",
-                    ))
-                }
-                Err(error) => return Err(Status::internal(error.to_string())),
-            };
-
-            // Get in_use for project
-            match self.contexts.in_use_context.get_by_id(project.id).await {
-                Ok(Some(in_use)) => {
-                    // Check if in_use latest activity is older than the max allowed
-                    if in_use.latest_activity
-                        > (Utc::now().naive_utc()
-                            - Duration::minutes(super::IN_USE_DURATION_MINUTES))
-                        && in_use.session_id != session.id
-                    {
-                        return Err(Status::failed_precondition(
-                            "Model is currently in use by another session",
-                        ));
-                    }
-
-                    let new_in_use = in_use::Model {
-                        project_id: in_use.project_id,
-                        session_id: session.id,
-                        latest_activity: Utc::now().naive_utc(),
-                    };
-
-                    match self.contexts.in_use_context.update(new_in_use).await {
-                        Ok(_) => (),
-                        Err(error) => return Err(Status::internal(error.to_string())),
-                    }
-                }
-                Ok(None) => return Err(Status::internal("No in_use found for project")),
-                Err(error) => return Err(Status::internal(error.to_string())),
-            };
-
-            let new_project = project::Model {
-                id: project.id,
-                name: match message.clone().name {
-                    Some(name) => name,
-                    None => project.name,
-                },
-                components_info: match message.clone().components_info {
-                    Some(components_info) => serde_json::to_value(components_info).unwrap(),
-                    None => project.components_info,
-                },
-                owner_id: match message.clone().owner_id {
-                    Some(new_owner_id) => {
-                        if project.owner_id == uid {
-                            new_owner_id
-                        } else {
-                            return Err(Status::permission_denied(
-                                "You do not have permission to change the owner of this project",
-                            ));
-                        }
-                    }
-                    None => project.owner_id,
-                },
-            };
-
-            match self.contexts.project_context.update(new_project).await {
-                Ok(_) => Ok(Response::new(())),
-                Err(error) => Err(Status::new(Code::Internal, error.to_string())),
-            }
-        }
-
-        /// Deletes a Model from the database.
-        ///
-        /// # Errors
-        /// This function will return an error if the project does not exist in the database
-        /// or if the user is not the project owner.
+            self.controllers
+                .project_controller
+                .update_project(request)
+                .await
+        }
+
         async fn delete_project(
             &self,
             request: Request<DeleteProjectRequest>,
         ) -> Result<Response<()>, Status> {
-            let uid = request
-                .uid()
-                .ok_or(Status::internal("Could not get uid from request metadata"))?;
-            let project_id = request.get_ref().id;
-
-            let project = match self.contexts.project_context.get_by_id(project_id).await {
-                Ok(Some(project)) => project,
-                Ok(None) => {
-                    return Err(Status::new(
-                        Code::NotFound,
-                        "No project found with given id",
-                    ))
-                }
-                Err(err) => return Err(Status::new(Code::Internal, err.to_string())),
-            };
-
-            // Check if user is owner and thereby has permission to delete project
-            if project.owner_id != uid {
-                return Err(Status::new(
-                    Code::PermissionDenied,
-                    "You do not have permission to delete this project",
-                ));
-            }
-
-            match self.contexts.project_context.delete(project_id).await {
-                Ok(_) => Ok(Response::new(())),
-                Err(error) => match error {
-                    sea_orm::DbErr::RecordNotFound(message) => {
-                        Err(Status::new(Code::NotFound, message))
-                    }
-                    _ => Err(Status::new(Code::Internal, error.to_string())),
-                },
-            }
+            self.controllers
+                .project_controller
+                .delete_project(request)
+                .await
         }
 
         async fn list_projects_info(
             &self,
             request: Request<()>,
         ) -> Result<Response<ListProjectsInfoResponse>, Status> {
-            let uid = request
-                .uid()
-                .ok_or(Status::internal("Could not get uid from request metadata"))?;
-
-            match self
-                .contexts
-                .project_context
-                .get_project_info_by_uid(uid)
-                .await
-            {
-                Ok(project_info_list) => {
-                    if project_info_list.is_empty() {
-                        return Err(Status::new(
-                            Code::NotFound,
-                            "No access found for given user",
-                        ));
-                    } else {
-                        Ok(Response::new(ListProjectsInfoResponse {
-                            project_info_list,
-                        }))
-                    }
-                }
-                Err(error) => Err(Status::new(Code::Internal, error.to_string())),
-            }
-        }
-
-        /// Creates an access in the database.
-        /// # Errors
-        /// Returns an error if the database context fails to create the access
+            self.controllers
+                .project_controller
+                .list_projects_info(request)
+                .await
+        }
+
+        async fn list_access_info(
+            &self,
+            request: Request<ListAccessInfoRequest>,
+        ) -> Result<Response<ListAccessInfoResponse>, Status> {
+            self.controllers
+                .access_controller
+                .list_access_info(request)
+                .await
+        }
+
         async fn create_access(
             &self,
             request: Request<CreateAccessRequest>,
         ) -> Result<Response<()>, Status> {
-            let access = request.get_ref();
-
-            let access = access::Model {
-                id: Default::default(),
-                role: access.role.to_string(),
-                project_id: access.project_id,
-                user_id: access.user_id,
-            };
-
-            match self.contexts.access_context.create(access).await {
-                Ok(_) => Ok(Response::new(())),
-                Err(error) => Err(Status::new(Code::Internal, error.to_string())),
-            }
-        }
-
-        /// Endpoint for updating an access record.
-        ///
-        /// Takes `UpdateAccessRequest` as input
-        ///
-        /// Returns a `Status` as response
-        ///
-        /// `project_id` and `user_id` is set to 'default' since they won't be updated in the database.
+            self.controllers
+                .access_controller
+                .create_access(request)
+                .await
+        }
+
         async fn update_access(
             &self,
             request: Request<UpdateAccessRequest>,
         ) -> Result<Response<()>, Status> {
-            let message = request.get_ref().clone();
-
-            let access = access::Model {
-                id: message.id,
-                role: message.role,
-                project_id: Default::default(),
-                user_id: Default::default(),
-            };
-
-            match self.contexts.access_context.update(access).await {
-                Ok(_) => Ok(Response::new(())),
-                Err(error) => Err(Status::new(Code::Internal, error.to_string())),
-            }
-        }
-
-        /// Deletes the an Access from the database. This has no sideeffects.
-        ///
-        /// # Errors
-        /// This function will return an error if the access does not exist in the database.
+            self.controllers
+                .access_controller
+                .update_access(request)
+                .await
+        }
+
         async fn delete_access(
             &self,
             request: Request<DeleteAccessRequest>,
         ) -> Result<Response<()>, Status> {
-            match self
-                .contexts
-                .access_context
-                .delete(request.get_ref().id)
-                .await
-            {
-                Ok(_) => Ok(Response::new(())),
-                Err(error) => match error {
-                    sea_orm::DbErr::RecordNotFound(message) => {
-                        Err(Status::new(Code::NotFound, message))
-                    }
-                    _ => Err(Status::new(Code::Internal, error.to_string())),
-                },
-            }
-        }
-
-        /// Updates a user record in the database.
-        /// # Errors
-        /// Returns an error if the database context fails to update the user or
-        /// if the uid could not be parsed from the request metadata.
+            self.controllers
+                .access_controller
+                .delete_access(request)
+                .await
+        }
+
         async fn update_user(
             &self,
             request: Request<UpdateUserRequest>,
         ) -> Result<Response<()>, Status> {
-            let message = request.get_ref().clone();
-
-            let uid = request
-                .uid()
-                .ok_or(Status::internal("Could not get uid from request metadata"))?;
-
-            // Get user from database
-            let user = self
-                .contexts
-                .user_context
-                .get_by_id(uid)
-                .await
-                .map_err(|err| Status::new(Code::Internal, err.to_string()))?
-                .ok_or_else(|| Status::new(Code::Internal, "No user found with given uid"))?;
-
-            // Record to be inserted in database
-            let new_user = user::Model {
-                id: uid,
-                username: match message.clone().username {
-                    Some(username) => {
-                        if super::is_valid_username(username.as_str()) {
-                            username
-                        } else {
-                            return Err(Status::new(Code::InvalidArgument, "Invalid username"));
-                        }
-                    }
-                    None => user.username,
-                },
-                email: match message.clone().email {
-                    Some(email) => {
-                        if super::is_valid_email(email.as_str()) {
-                            email
-                        } else {
-                            return Err(Status::new(Code::InvalidArgument, "Invalid email"));
-                        }
-                    }
-                    None => user.email,
-                },
-                password: match message.clone().password {
-                    Some(password) => self.contexts.hashing_context.hash_password(password),
-                    None => user.password,
-                },
-            };
-
-            // Update user in database
-            match self.contexts.user_context.update(new_user).await {
-                Ok(_) => Ok(Response::new(())),
-                Err(error) => Err(Status::new(Code::Internal, error.to_string())),
-            }
-        }
-
-        /// Deletes a user from the database.
-        /// # Errors
-        /// Returns an error if the database context fails to delete the user or
-        /// if the uid could not be parsed from the request metadata.
+            self.controllers.user_controller.update_user(request).await
+        }
+
         async fn delete_user(&self, request: Request<()>) -> Result<Response<()>, Status> {
-            let uid = request
-                .uid()
-                .ok_or(Status::internal("Could not get uid from request metadata"))?;
-
-            // Delete user from database
-            match self.contexts.user_context.delete(uid).await {
-                Ok(_) => Ok(Response::new(())),
-                Err(error) => Err(Status::new(Code::Internal, error.to_string())),
-            }
-        }
-
-        /// Creates a query in the database
-        /// # Errors
-        /// Returns an error if the database context fails to create the query or
+            self.controllers.user_controller.delete_user(request).await
+        }
+
+        async fn get_users(
+            &self,
+            request: Request<GetUsersRequest>,
+        ) -> Result<Response<GetUsersResponse>, Status> {
+            self.controllers.user_controller.get_users(request).await
+        }
+
         async fn create_query(
             &self,
             request: Request<CreateQueryRequest>,
         ) -> Result<Response<()>, Status> {
-            let query_request = request.get_ref();
-
-            let access = self
-                .contexts
-                .access_context
-                .get_access_by_uid_and_project_id(request.uid().unwrap(), query_request.project_id)
-                .await
-                .map_err(|err| Status::new(Code::Internal, err.to_string()))?
-                .ok_or_else(|| {
-                    Status::new(
-                        Code::PermissionDenied,
-                        "User does not have access to project",
-                    )
-                })?;
-
-            if access.role != "Editor" {
-                return Err(Status::new(
-                    Code::PermissionDenied,
-                    "Role does not have permission to create query",
-                ));
-            }
-
-            let query = query::Model {
-                id: Default::default(),
-                string: query_request.string.to_string(),
-                result: Default::default(),
-                outdated: Default::default(),
-                project_id: query_request.project_id,
-            };
-
-            match self.contexts.query_context.create(query).await {
-                Ok(_) => Ok(Response::new(())),
-                Err(error) => Err(Status::new(Code::Internal, error.to_string())),
-            }
-        }
-
-        /// Endpoint for updating a query record.
-        ///
-        /// Takes `UpdateQueryRequest` as input
-        ///
-        /// Returns a `Status` as response
+            self.controllers
+                .query_controller
+                .create_query(request)
+                .await
+        }
+
         async fn update_query(
             &self,
             request: Request<UpdateQueryRequest>,
         ) -> Result<Response<()>, Status> {
-            let message = request.get_ref().clone();
-
-            let old_query_res = self
-                .contexts
-                .query_context
-                .get_by_id(message.id)
-                .await
-                .map_err(|err| Status::new(Code::Internal, err.to_string()))?;
-
-            let old_query = match old_query_res {
-                Some(oq) => oq,
-                None => return Err(Status::new(Code::NotFound, "Query not found".to_string())),
-            };
-
-            let access = self
-                .contexts
-                .access_context
-                .get_access_by_uid_and_project_id(request.uid().unwrap(), old_query.project_id)
-                .await
-                .map_err(|err| Status::new(Code::Internal, err.to_string()))?
-                .ok_or_else(|| {
-                    Status::new(
-                        Code::PermissionDenied,
-                        "User does not have access to project",
-                    )
-                })?;
-
-            if access.role != "Editor" {
-                return Err(Status::new(
-                    Code::PermissionDenied,
-                    "Role does not have permission to update query",
-                ));
-            }
-
-            let query = query::Model {
-                id: message.id,
-                project_id: Default::default(),
-                string: message.string,
-                result: old_query.result,
-                outdated: old_query.outdated,
-            };
-
-            match self.contexts.query_context.update(query).await {
-                Ok(_) => Ok(Response::new(())),
-                Err(error) => Err(Status::new(Code::Internal, error.to_string())),
-            }
-        }
-
-        /// Deletes a query record in the database.
-        /// # Errors
-        /// Returns an error if the provided query_id is not found in the database.
+            self.controllers
+                .query_controller
+                .update_query(request)
+                .await
+        }
+
         async fn delete_query(
             &self,
             request: Request<DeleteQueryRequest>,
         ) -> Result<Response<()>, Status> {
-            let message = request.get_ref();
-
-            let query = self
-                .contexts
-                .query_context
-                .get_by_id(message.id)
-                .await
-                .map_err(|err| Status::new(Code::Internal, err.to_string()))?
-                .ok_or_else(|| Status::new(Code::NotFound, "Query not found"))?;
-
-            let access = self
-                .contexts
-                .access_context
-                .get_access_by_uid_and_project_id(request.uid().unwrap(), query.project_id)
-                .await
-                .map_err(|err| Status::new(Code::Internal, err.to_string()))?
-                .ok_or_else(|| {
-                    Status::new(
-                        Code::PermissionDenied,
-                        "User does not have access to project",
-                    )
-                })?;
-
-            if access.role != "Editor" {
-                return Err(Status::new(
-                    Code::PermissionDenied,
-                    "Role does not have permission to update query",
-                ));
-            }
-
-            match self.contexts.query_context.delete(message.id).await {
-                Ok(_) => Ok(Response::new(())),
-                Err(error) => match error {
-                    sea_orm::DbErr::RecordNotFound(message) => {
-                        Err(Status::new(Code::NotFound, message))
-                    }
-                    _ => Err(Status::new(Code::Internal, error.to_string())),
-                },
-            }
-        }
-
-        /// Sends a query to be run on Reveaal.
-        /// After query is run the result is stored in the database.
-        ///
-        /// Returns the response that is received from Reveaal.
+            self.controllers
+                .query_controller
+                .delete_query(request)
+                .await
+        }
+
         async fn send_query(
             &self,
             request: Request<SendQueryRequest>,
         ) -> Result<Response<SendQueryResponse>, Status> {
-            let message = request.get_ref();
-
-            let uid = request.uid().unwrap();
-
-            // Verify user access
-            self.contexts
-                .access_context
-                .get_access_by_uid_and_project_id(uid, message.project_id)
-                .await
-                .map_err(|err| Status::new(Code::Internal, err.to_string()))?
-                .ok_or_else(|| {
-                    Status::new(
-                        Code::PermissionDenied,
-                        "User does not have access to project",
-                    )
-                })?;
-
-            // Get project from database
-            let project = self
-                .contexts
-                .project_context
-                .get_by_id(message.project_id)
-                .await
-                .map_err(|err| Status::new(Code::Internal, err.to_string()))?
-                .ok_or_else(|| Status::new(Code::NotFound, "Model not found"))?;
-
-            // Get query from database
-            let query = self
-                .contexts
-                .query_context
-                .get_by_id(message.id)
-                .await
-                .map_err(|err| Status::new(Code::Internal, err.to_string()))?
-                .ok_or_else(|| Status::new(Code::NotFound, "Query not found"))?;
-
-            // Construct query request to send to Reveaal
-            let query_request = Request::new(QueryRequest {
-                user_id: uid,
-                query_id: message.id,
-                query: query.string.clone(),
-                components_info: serde_json::from_value(project.components_info).unwrap(),
-                settings: Default::default(), //TODO
-            });
-
-            // Run query on Reveaal
-            let query_result = self
-                .contexts
-                .reveaal_context
-                .send_query(query_request)
-                .await?;
-
-            // Update query result in database
-            self.contexts
-                .query_context
-                .update(query::Model {
-                    id: query.id,
-                    string: query.string.clone(),
-                    result: Some(
-                        serde_json::to_value(query_result.get_ref().result.clone().unwrap())
-                            .unwrap(),
-                    ),
-                    outdated: false,
-                    project_id: query.project_id,
-                })
-                .await
-                .map_err(|err| Status::new(Code::Internal, err.to_string()))?;
-
-            Ok(Response::new(SendQueryResponse {
-                response: Some(query_result.into_inner()),
-            }))
-        }
-    }
-
-    #[tonic::async_trait]
-    impl EcdarApiAuth for super::ConcreteEcdarApi {
-        /// This method is used to get a new access and refresh token for a user.
-        ///
-        /// # Errors
-        /// This function will return an error if the user does not exist in the database,
-        /// if the password in the request does not match the user's password,
-        /// or if no user is provided in the request.
-        async fn get_auth_token(
-            &self,
-            request: Request<GetAuthTokenRequest>,
-        ) -> Result<Response<GetAuthTokenResponse>, Status> {
-            let message = request.get_ref().clone();
-            let uid: String;
-            let user_from_db: user::Model;
-            let is_new_session: bool;
-
-            // Get user from credentials
-            if let Some(user_credentials) = message.user_credentials {
-                let input_password = user_credentials.password.clone();
-                user_from_db = super::get_auth_find_user_helper(
-                    Arc::clone(&self.contexts.user_context),
-                    user_credentials,
-                )
-                .await?;
-
-                // Check if password in request matches users password
-                if input_password != user_from_db.password {
-                    return Err(Status::new(Code::Unauthenticated, "Wrong password"));
-                }
-
-                uid = user_from_db.id.to_string();
-
-                // Since the user does not have a refresh_token, a new session has to be made
-                is_new_session = true;
-
-                // Get user from refresh_token
-            } else {
-                let refresh_token = Token::from_str(
-                    TokenType::RefreshToken,
-                    request
-                        .token_str()
-                        .ok_or(Status::unauthenticated("No refresh token provided"))?,
-                );
-                let token_data = refresh_token.validate()?;
-                uid = token_data.claims.sub;
-
-                // Since the user does have a refresh_token, a session already exists
-                is_new_session = false;
-            }
-            // Create new access and refresh token with user id
-            let access_token = Token::new(TokenType::AccessToken, &uid)?.to_string();
-            let refresh_token = Token::new(TokenType::RefreshToken, &uid)?.to_string();
-
-            // Update or create session in database
-            super::handle_session(
-                self.contexts.session_context.clone(),
-                &request,
-                is_new_session,
-                access_token.clone(),
-                refresh_token.clone(),
-                uid,
-            )
-            .await?;
-
-            Ok(Response::new(GetAuthTokenResponse {
-                access_token,
-                refresh_token,
-            }))
-        }
-
-        async fn create_user(
-            &self,
-            request: Request<CreateUserRequest>,
-        ) -> Result<Response<()>, Status> {
-            let message = request.into_inner().clone();
-
-            if !super::is_valid_username(message.clone().username.as_str()) {
-                return Err(Status::new(Code::InvalidArgument, "Invalid username"));
-            }
-
-            if !super::is_valid_email(message.clone().email.as_str()) {
-                return Err(Status::new(Code::InvalidArgument, "Invalid email"));
-            }
-
-            let user = user::Model {
-                id: Default::default(),
-                username: message.clone().username,
-                password: message.clone().password,
-                email: message.clone().email,
-            };
-
-            match self.contexts.user_context.create(user).await {
-                Ok(_) => Ok(Response::new(())),
-                Err(e) => match e.sql_err() {
-                    Some(SqlErr::UniqueConstraintViolation(e)) => {
-                        let error_msg = match e.to_lowercase() {
-                            _ if e.contains("username") => {
-                                "A user with that username already exists"
-                            }
-                            _ if e.contains("email") => "A user with that email already exists",
-                            _ => "User already exists",
-                        };
-                        Err(Status::new(Code::AlreadyExists, error_msg))
-                    }
-                    _ => Err(Status::new(Code::Internal, "Could not create user")),
-                },
-            }
-        }
-=======
-#[tonic::async_trait]
-impl EcdarApi for ConcreteEcdarApi {
-    async fn get_project(
-        &self,
-        request: Request<GetProjectRequest>,
-    ) -> Result<Response<GetProjectResponse>, Status> {
-        self.controllers
-            .project_controller
-            .get_project(request)
-            .await
-    }
-
-    async fn create_project(
-        &self,
-        request: Request<CreateProjectRequest>,
-    ) -> Result<Response<CreateProjectResponse>, Status> {
-        self.controllers
-            .project_controller
-            .create_project(request)
-            .await
-    }
-
-    async fn update_project(
-        &self,
-        request: Request<UpdateProjectRequest>,
-    ) -> Result<Response<()>, Status> {
-        self.controllers
-            .project_controller
-            .update_project(request)
-            .await
-    }
-
-    async fn delete_project(
-        &self,
-        request: Request<DeleteProjectRequest>,
-    ) -> Result<Response<()>, Status> {
-        self.controllers
-            .project_controller
-            .delete_project(request)
-            .await
-    }
-
-    async fn list_projects_info(
-        &self,
-        request: Request<()>,
-    ) -> Result<Response<ListProjectsInfoResponse>, Status> {
-        self.controllers
-            .project_controller
-            .list_projects_info(request)
-            .await
-    }
-
-    async fn list_access_info(
-        &self,
-        request: Request<ListAccessInfoRequest>,
-    ) -> Result<Response<ListAccessInfoResponse>, Status> {
-        self.controllers
-            .access_controller
-            .list_access_info(request)
-            .await
-    }
-
-    async fn create_access(
-        &self,
-        request: Request<CreateAccessRequest>,
-    ) -> Result<Response<()>, Status> {
-        self.controllers
-            .access_controller
-            .create_access(request)
-            .await
-    }
-
-    async fn update_access(
-        &self,
-        request: Request<UpdateAccessRequest>,
-    ) -> Result<Response<()>, Status> {
-        self.controllers
-            .access_controller
-            .update_access(request)
-            .await
-    }
-
-    async fn delete_access(
-        &self,
-        request: Request<DeleteAccessRequest>,
-    ) -> Result<Response<()>, Status> {
-        self.controllers
-            .access_controller
-            .delete_access(request)
-            .await
-    }
-
-    async fn update_user(
-        &self,
-        request: Request<UpdateUserRequest>,
-    ) -> Result<Response<()>, Status> {
-        self.controllers.user_controller.update_user(request).await
-    }
-
-    async fn delete_user(&self, request: Request<()>) -> Result<Response<()>, Status> {
-        self.controllers.user_controller.delete_user(request).await
-    }
-
-    async fn get_users(
-        &self,
-        request: Request<GetUsersRequest>,
-    ) -> Result<Response<GetUsersResponse>, Status> {
-        self.controllers.user_controller.get_users(request).await
-    }
-
-    async fn create_query(
-        &self,
-        request: Request<CreateQueryRequest>,
-    ) -> Result<Response<()>, Status> {
-        self.controllers
-            .query_controller
-            .create_query(request)
-            .await
-    }
-
-    async fn update_query(
-        &self,
-        request: Request<UpdateQueryRequest>,
-    ) -> Result<Response<()>, Status> {
-        self.controllers
-            .query_controller
-            .update_query(request)
-            .await
-    }
-
-    async fn delete_query(
-        &self,
-        request: Request<DeleteQueryRequest>,
-    ) -> Result<Response<()>, Status> {
-        self.controllers
-            .query_controller
-            .delete_query(request)
-            .await
->>>>>>> 52cfe1a8
-    }
+            self.controllers.query_controller.send_query(request).await
+        }
+
+        async fn delete_session(&self, request: Request<()>) -> Result<Response<()>, Status> {
+            self.controllers
+                .session_controller
+                .delete_session(request)
+                .await
+        }
+    }
+
     /// Implementation of the EcdarBackend trait, which is used to ensure backwards compatability with the Reveaal engine.
     #[tonic::async_trait]
     impl EcdarBackend for super::ConcreteEcdarApi {
@@ -1090,23 +201,28 @@
             &self,
             _request: Request<()>,
         ) -> Result<Response<UserTokenResponse>, Status> {
-            self.contexts.reveaal_context.get_user_token(_request).await
-        }
-
-<<<<<<< HEAD
+            self.controllers
+                .reveaal_controller
+                .get_user_token(_request)
+                .await
+        }
+
         async fn send_query(
             &self,
             request: Request<QueryRequest>,
         ) -> Result<Response<QueryResponse>, Status> {
-            self.contexts.reveaal_context.send_query(request).await
+            self.controllers
+                .reveaal_controller
+                .send_query(request)
+                .await
         }
 
         async fn start_simulation(
             &self,
             request: Request<SimulationStartRequest>,
         ) -> Result<Response<SimulationStepResponse>, Status> {
-            self.contexts
-                .reveaal_context
+            self.controllers
+                .reveaal_controller
                 .start_simulation(request)
                 .await
         }
@@ -1115,135 +231,30 @@
             &self,
             request: Request<SimulationStepRequest>,
         ) -> Result<Response<SimulationStepResponse>, Status> {
-            self.contexts
-                .reveaal_context
+            self.controllers
+                .reveaal_controller
                 .take_simulation_step(request)
                 .await
         }
     }
+
+    #[tonic::async_trait]
+    impl EcdarApiAuth for super::ConcreteEcdarApi {
+        async fn get_auth_token(
+            &self,
+            request: Request<GetAuthTokenRequest>,
+        ) -> Result<Response<GetAuthTokenResponse>, Status> {
+            self.controllers
+                .session_controller
+                .get_auth_token(request)
+                .await
+        }
+
+        async fn create_user(
+            &self,
+            request: Request<CreateUserRequest>,
+        ) -> Result<Response<()>, Status> {
+            self.controllers.user_controller.create_user(request).await
+        }
+    }
 }
-
-async fn get_auth_find_user_helper(
-    user_context: Arc<dyn UserContextTrait>,
-    user_credentials: UserCredentials,
-) -> Result<user::Model, Status> {
-    if let Some(user) = user_credentials.user {
-        match user {
-            user_credentials::User::Username(username) => Ok(user_context
-                .get_by_username(username)
-                .await
-                .map_err(|err| Status::new(Code::Internal, err.to_string()))?
-                .ok_or_else(|| Status::new(Code::NotFound, "No user found with given username"))?),
-
-            user_credentials::User::Email(email) => Ok(user_context
-                .get_by_email(email)
-                .await
-                .map_err(|err| Status::new(Code::Internal, err.to_string()))?
-                .ok_or_else(|| {
-                    Status::new(Code::NotFound, "No user found with the given email")
-                })?),
-        }
-    } else {
-        Err(Status::new(Code::InvalidArgument, "No user provided"))
-    }
-}
-
-// #[cfg(test)]
-// #[path = "../tests/api/query_logic.rs"]
-// mod query_logic_tests;
-
-// #[cfg(test)]
-// #[path = "../tests/api/access_logic.rs"]
-// mod access_logic_tests;
-
-// #[cfg(test)]
-// #[path = "../tests/api/project_logic.rs"]
-// mod project_logic_tests;
-
-// #[cfg(test)]
-// #[path = "../tests/api/user_logic.rs"]
-// mod user_logic_tests;
-
-// #[cfg(test)]
-// #[path = "../tests/api/session_logic.rs"]
-// mod session_logic_tests;
-=======
-    async fn send_query(
-        &self,
-        request: Request<SendQueryRequest>,
-    ) -> Result<Response<SendQueryResponse>, Status> {
-        self.controllers.query_controller.send_query(request).await
-    }
-
-    async fn delete_session(&self, request: Request<()>) -> Result<Response<()>, Status> {
-        self.controllers
-            .session_controller
-            .delete_session(request)
-            .await
-    }
-}
-
-/// Implementation of the EcdarBackend trait, which is used to ensure backwards compatability with the Reveaal engine.
-#[tonic::async_trait]
-impl EcdarBackend for ConcreteEcdarApi {
-    async fn get_user_token(
-        &self,
-        _request: Request<()>,
-    ) -> Result<Response<UserTokenResponse>, Status> {
-        self.controllers
-            .reveaal_controller
-            .get_user_token(_request)
-            .await
-    }
-
-    async fn send_query(
-        &self,
-        request: Request<QueryRequest>,
-    ) -> Result<Response<QueryResponse>, Status> {
-        self.controllers
-            .reveaal_controller
-            .send_query(request)
-            .await
-    }
-
-    async fn start_simulation(
-        &self,
-        request: Request<SimulationStartRequest>,
-    ) -> Result<Response<SimulationStepResponse>, Status> {
-        self.controllers
-            .reveaal_controller
-            .start_simulation(request)
-            .await
-    }
-
-    async fn take_simulation_step(
-        &self,
-        request: Request<SimulationStepRequest>,
-    ) -> Result<Response<SimulationStepResponse>, Status> {
-        self.controllers
-            .reveaal_controller
-            .take_simulation_step(request)
-            .await
-    }
-}
-
-#[tonic::async_trait]
-impl EcdarApiAuth for ConcreteEcdarApi {
-    async fn get_auth_token(
-        &self,
-        request: Request<GetAuthTokenRequest>,
-    ) -> Result<Response<GetAuthTokenResponse>, Status> {
-        self.controllers
-            .session_controller
-            .get_auth_token(request)
-            .await
-    }
-
-    async fn create_user(
-        &self,
-        request: Request<CreateUserRequest>,
-    ) -> Result<Response<()>, Status> {
-        self.controllers.user_controller.create_user(request).await
-    }
-}
->>>>>>> 52cfe1a8
