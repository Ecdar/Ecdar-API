--- conflicted
+++ resolved
@@ -1,17 +1,3 @@
-<<<<<<< HEAD
-use super::server::protobuf::{
-    ecdar_api_auth_server::EcdarApiAuth, ecdar_api_server::EcdarApi,
-    ecdar_backend_server::EcdarBackend, CreateAccessRequest, CreateProjectRequest,
-    CreateProjectResponse, CreateQueryRequest, CreateUserRequest, DeleteAccessRequest,
-    DeleteProjectRequest, DeleteQueryRequest, GetAuthTokenRequest, GetAuthTokenResponse,
-    GetProjectRequest, GetProjectResponse, GetUsersRequest, GetUsersResponse,
-    ListAccessInfoRequest, ListAccessInfoResponse, ListProjectsInfoResponse, QueryRequest,
-    QueryResponse, SendQueryRequest, SendQueryResponse, SimulationStartRequest,
-    SimulationStepRequest, SimulationStepResponse, UpdateAccessRequest, UpdateProjectRequest,
-    UpdateQueryRequest, UpdateUserRequest, UserTokenResponse,
-};
-=======
->>>>>>> 4ede8384
 use crate::controllers::controller_collection::ControllerCollection;
 
 #[derive(Clone)]
@@ -27,7 +13,7 @@
 
 #[ecdar_api_macros::endpoints]
 mod routes {
-    use super::super::server::server::{
+    use super::super::server::protobuf::{
         ecdar_api_auth_server::EcdarApiAuth, ecdar_api_server::EcdarApi,
         ecdar_backend_server::EcdarBackend, CreateAccessRequest, CreateProjectRequest,
         CreateProjectResponse, CreateQueryRequest, CreateUserRequest, DeleteAccessRequest,
