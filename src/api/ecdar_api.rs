use crate::api::server::server::ecdar_api_auth_server::EcdarApiAuth;
use crate::api::server::server::ecdar_api_server::EcdarApi;
use crate::api::server::server::ecdar_backend_client::EcdarBackendClient;
use crate::api::server::server::{CreateUserRequest, CreateUserResponse};
use crate::database::access_context::AccessContext;
use crate::database::database_context::DatabaseContext;
use crate::database::entity_context::EntityContextTrait;
use crate::database::in_use_context::InUseContext;
use crate::database::model_context::ModelContext;
use crate::database::query_context::QueryContext;
use crate::database::session_context::SessionContext;
use crate::database::user_context::UserContext;
use crate::entities::*;
use std::env;
use tonic::{Code, Request, Response, Status};

use self::helpers::helpers::{setup_db_with_entities, AnyEntity};

use super::{
    auth,
    server::server::{
<<<<<<< HEAD
        ecdar_backend_server::EcdarBackend, DeleteUserRequest, GetAuthTokenRequest,
        GetAuthTokenResponse, QueryRequest, QueryResponse, SimulationStartRequest,
        SimulationStepRequest, SimulationStepResponse, UpdateUserRequest, UserTokenResponse,
=======
        ecdar_backend_server::EcdarBackend, CreateUserRequest, CreateUserResponse,
        DeleteUserRequest, GetAuthTokenRequest, GetAuthTokenResponse, QueryRequest, QueryResponse,
        SimulationStartRequest, SimulationStepRequest, SimulationStepResponse, UserTokenResponse,
>>>>>>> ed7c3533
    },
};

#[path = "../tests/database/helpers.rs"]
pub mod helpers;

#[derive(Debug)]
pub struct ConcreteEcdarApi {
    reveaal_address: String,
    db_context: Box<DatabaseContext>,
    model_context: Box<ModelContext>,
    user_context: Box<UserContext>,
    access_context: Box<AccessContext>,
    query_context: Box<QueryContext>,
    session_context: Box<SessionContext>,
    in_use_context: Box<InUseContext>,
}

impl ConcreteEcdarApi {
    pub async fn new(db_context: Box<DatabaseContext>) -> Self {
        ConcreteEcdarApi {
            reveaal_address: env::var("REVEAAL_ADDRESS")
                .expect("Expected REVEAAL_ADDRESS to be set."),
            db_context: db_context.clone(),
            model_context: Box::new(ModelContext::new(db_context.clone())),
            user_context: Box::new(UserContext::new(db_context.clone())),
            access_context: Box::new(AccessContext::new(db_context.clone())),
            query_context: Box::new(QueryContext::new(db_context.clone())),
            session_context: Box::new(SessionContext::new(db_context.clone())),
            in_use_context: Box::new(InUseContext::new(db_context.clone())),
        }
    }

    pub async fn setup_in_memory_db() -> Self {
        let db_context = setup_db_with_entities(vec![AnyEntity::User, AnyEntity::Model]).await;
        
        env::set_var("REVEAAL_ADDRESS", "");
        ConcreteEcdarApi::new(Box::new(db_context)).await
    }
}


#[tonic::async_trait]
impl EcdarApi for ConcreteEcdarApi {
    async fn list_models_info(&self, _request: Request<()>) -> Result<Response<()>, Status> {
<<<<<<< HEAD
        todo!()
    }

    async fn get_model(&self, _request: Request<()>) -> Result<Response<()>, Status> {
        todo!()
    }

    async fn create_model(&self, _request: Request<()>) -> Result<Response<()>, Status> {
        todo!()
    }

    async fn update_model(&self, _request: Request<()>) -> Result<Response<()>, Status> {
=======
        todo!()
    }

    async fn get_model(&self, _request: Request<()>) -> Result<Response<()>, Status> {
        todo!()
    }

    async fn create_model(&self, _request: Request<()>) -> Result<Response<()>, Status> {
        todo!()
    }

    async fn update_model(&self, _request: Request<()>) -> Result<Response<()>, Status> {
        todo!()
    }

    async fn delete_model(&self, _request: Request<()>) -> Result<Response<()>, Status> {
>>>>>>> ed7c3533
        todo!()
    }

    async fn delete_model(&self, _request: Request<()>) -> Result<Response<()>, Status> {
        todo!()
    }

<<<<<<< HEAD
    async fn update_user(
        &self,
        _request: Request<UpdateUserRequest>,
    ) -> Result<Response<()>, Status> {
=======
    async fn update_user(&self, _request: Request<()>) -> Result<Response<()>, Status> {
>>>>>>> ed7c3533
        todo!()
    }

    /// Deletes a user from the database.
    /// # Errors
    /// Returns an error if the database context fails to delete the user or
    /// if the uid could not be parsed from the request metadata.
    async fn delete_user(
        &self,
        request: Request<DeleteUserRequest>,
    ) -> Result<Response<()>, Status> {
        // Get uid from request metadata
        let uid = match request.metadata().get("uid").unwrap().to_str() {
            Ok(uid) => uid,
            Err(_) => {
                return Err(Status::new(
                    Code::Internal,
                    "Could not get uid from request metadata",
                ))
            }
        };

        // Delete user from database
        match self.user_context.delete(uid.parse().unwrap()).await {
            Ok(_) => Ok(Response::new(())),
            Err(error) => Err(Status::new(Code::Internal, error.to_string())),
        }
    }

    async fn create_access(&self, _request: Request<()>) -> Result<Response<()>, Status> {
        todo!()
    }

    async fn update_access(&self, _request: Request<()>) -> Result<Response<()>, Status> {
        todo!()
    }

    async fn delete_access(&self, _request: Request<()>) -> Result<Response<()>, Status> {
        todo!()
    }
}

#[tonic::async_trait]
impl EcdarApiAuth for ConcreteEcdarApi {
    async fn get_auth_token(
        &self,
        request: Request<GetAuthTokenRequest>,
    ) -> Result<Response<GetAuthTokenResponse>, Status> {
        let uid = "1234";
        let token = auth::create_jwt(&uid);

        match token {
            Ok(token) => Ok(Response::new(GetAuthTokenResponse { token })),
            Err(e) => Err(Status::new(Code::Internal, e.to_string())),
        }
    }

    async fn create_user(
        &self,
        request: Request<CreateUserRequest>,
    ) -> Result<Response<CreateUserResponse>, Status> {
        let message = request.into_inner().clone();
        let mut user = user::Model {
            id: Default::default(),
            username: message.clone().username,
            password: message.clone().password,
            email: message.clone().email,
        };
        user = self
            .user_context
            .create(user.clone())
            .await
            .expect("Failed to create user");
        let token = auth::create_jwt(&user.id.to_string()).expect("Failed to create token");
        Ok(Response::new(CreateUserResponse { token }))
    }
}

/// Implementation of the EcdarBackend trait, which is used to ensure backwards compatability with the Reveaal engine.
#[tonic::async_trait]
impl EcdarBackend for ConcreteEcdarApi {
    async fn get_user_token(
        &self,
        _request: Request<()>,
    ) -> Result<Response<UserTokenResponse>, Status> {
        let mut client = EcdarBackendClient::connect(self.reveaal_address.clone())
            .await
            .unwrap();
        client.get_user_token(_request).await
    }

    async fn send_query(
        &self,
        request: Request<QueryRequest>,
    ) -> Result<Response<QueryResponse>, Status> {
        let mut client = EcdarBackendClient::connect(self.reveaal_address.clone())
            .await
            .unwrap();
        client.send_query(request).await
    }

    async fn start_simulation(
        &self,
        request: Request<SimulationStartRequest>,
    ) -> Result<Response<SimulationStepResponse>, Status> {
        let mut client = EcdarBackendClient::connect(self.reveaal_address.clone())
            .await
            .unwrap();
        client.start_simulation(request).await
    }

    async fn take_simulation_step(
        &self,
        request: Request<SimulationStepRequest>,
    ) -> Result<Response<SimulationStepResponse>, Status> {
        let mut client = EcdarBackendClient::connect(self.reveaal_address.clone())
            .await
            .unwrap();
        client.take_simulation_step(request).await
    }
}


#[cfg(test)]
mod ecdar_api {
    use std::str::FromStr;

    use tonic::{Request, metadata};

    use crate::{api::server::server::ecdar_api_server::EcdarApi, entities::user::Model};

    #[tokio::test]
    async fn delete_user_nonexisting_user_returns_error() -> () {
        let api = super::ConcreteEcdarApi::setup_in_memory_db().await;

        let mut delete_request = Request::new(super::DeleteUserRequest {
            token: "ben".to_owned(),
        });

        // Insert token into request metadata
        delete_request.metadata_mut().insert(
            "uid",
            metadata::MetadataValue::from_str("1").unwrap(),
        );

        let delete_response = api.delete_user(delete_request).await;

        assert!(delete_response.is_err());
    }

    #[tokio::test]
    async fn delete_user_existing_user_returns_ok() -> () {
        let api = super::ConcreteEcdarApi::setup_in_memory_db().await;

        let user = Model {
            id: 1,
            email: "anders21@student.aau.dk".to_string(),
            username: "anders".to_string(),
            password: "123".to_string(),
        };

        let mut delete_request = Request::new(super::DeleteUserRequest {
            token: "shut ur ass up".to_owned(),
        });

        // Insert token into request metadata
        delete_request.metadata_mut().insert(
            "uid",
            metadata::MetadataValue::from_str("1").unwrap(),
        );

        let delete_response = api.delete_user(delete_request).await;

        assert!(delete_response.is_err());
    }
}<|MERGE_RESOLUTION|>--- conflicted
+++ resolved
@@ -1,7 +1,10 @@
+use std::env;
+
+use tonic::{Code, Request, Response, Status};
+
 use crate::api::server::server::ecdar_api_auth_server::EcdarApiAuth;
 use crate::api::server::server::ecdar_api_server::EcdarApi;
 use crate::api::server::server::ecdar_backend_client::EcdarBackendClient;
-use crate::api::server::server::{CreateUserRequest, CreateUserResponse};
 use crate::database::access_context::AccessContext;
 use crate::database::database_context::DatabaseContext;
 use crate::database::entity_context::EntityContextTrait;
@@ -11,23 +14,15 @@
 use crate::database::session_context::SessionContext;
 use crate::database::user_context::UserContext;
 use crate::entities::*;
-use std::env;
-use tonic::{Code, Request, Response, Status};
 
 use self::helpers::helpers::{setup_db_with_entities, AnyEntity};
 
 use super::{
     auth,
     server::server::{
-<<<<<<< HEAD
-        ecdar_backend_server::EcdarBackend, DeleteUserRequest, GetAuthTokenRequest,
-        GetAuthTokenResponse, QueryRequest, QueryResponse, SimulationStartRequest,
-        SimulationStepRequest, SimulationStepResponse, UpdateUserRequest, UserTokenResponse,
-=======
-        ecdar_backend_server::EcdarBackend, CreateUserRequest, CreateUserResponse,
-        DeleteUserRequest, GetAuthTokenRequest, GetAuthTokenResponse, QueryRequest, QueryResponse,
-        SimulationStartRequest, SimulationStepRequest, SimulationStepResponse, UserTokenResponse,
->>>>>>> ed7c3533
+        ecdar_backend_server::EcdarBackend, GetAuthTokenRequest, GetAuthTokenResponse,
+        QueryRequest, QueryResponse, SimulationStartRequest, SimulationStepRequest,
+        SimulationStepResponse, UserTokenResponse, DeleteUserRequest, CreateUserRequest, CreateUserResponse, UpdateUserRequest
     },
 };
 
@@ -63,7 +58,7 @@
 
     pub async fn setup_in_memory_db() -> Self {
         let db_context = setup_db_with_entities(vec![AnyEntity::User, AnyEntity::Model]).await;
-        
+
         env::set_var("REVEAAL_ADDRESS", "");
         ConcreteEcdarApi::new(Box::new(db_context)).await
     }
@@ -73,7 +68,6 @@
 #[tonic::async_trait]
 impl EcdarApi for ConcreteEcdarApi {
     async fn list_models_info(&self, _request: Request<()>) -> Result<Response<()>, Status> {
-<<<<<<< HEAD
         todo!()
     }
 
@@ -86,39 +80,17 @@
     }
 
     async fn update_model(&self, _request: Request<()>) -> Result<Response<()>, Status> {
-=======
-        todo!()
-    }
-
-    async fn get_model(&self, _request: Request<()>) -> Result<Response<()>, Status> {
-        todo!()
-    }
-
-    async fn create_model(&self, _request: Request<()>) -> Result<Response<()>, Status> {
-        todo!()
-    }
-
-    async fn update_model(&self, _request: Request<()>) -> Result<Response<()>, Status> {
         todo!()
     }
 
     async fn delete_model(&self, _request: Request<()>) -> Result<Response<()>, Status> {
->>>>>>> ed7c3533
-        todo!()
-    }
-
-    async fn delete_model(&self, _request: Request<()>) -> Result<Response<()>, Status> {
-        todo!()
-    }
-
-<<<<<<< HEAD
+        todo!()
+    }
+
     async fn update_user(
         &self,
         _request: Request<UpdateUserRequest>,
     ) -> Result<Response<()>, Status> {
-=======
-    async fn update_user(&self, _request: Request<()>) -> Result<Response<()>, Status> {
->>>>>>> ed7c3533
         todo!()
     }
 
