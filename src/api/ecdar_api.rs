--- conflicted
+++ resolved
@@ -1,4 +1,3 @@
-<<<<<<< HEAD
 use super::{
     context_collection::ContextCollection,
     server::server::{
@@ -17,26 +16,8 @@
         UserTokenResponse,
     },
 };
-=======
-use super::server::server::{
-    ecdar_api_auth_server::EcdarApiAuth,
-    ecdar_api_server::EcdarApi,
-    ecdar_backend_server::EcdarBackend,
-    get_auth_token_request::{user_credentials, UserCredentials},
-    CreateAccessRequest, CreateProjectRequest, CreateProjectResponse, CreateQueryRequest,
-    CreateUserRequest, DeleteAccessRequest, DeleteProjectRequest, DeleteQueryRequest,
-    GetAuthTokenRequest, GetAuthTokenResponse, GetProjectRequest, GetProjectResponse,
-    GetUsersRequest, GetUsersResponse, ListAccessInfoRequest, ListAccessInfoResponse,
-    ListProjectsInfoResponse, Query, QueryRequest, QueryResponse, SendQueryRequest,
-    SendQueryResponse, SimulationStartRequest, SimulationStepRequest, SimulationStepResponse,
-    UpdateAccessRequest, UpdateProjectRequest, UpdateQueryRequest, UpdateUserRequest,
-    UserTokenResponse,
-};
 use crate::api::auth::TokenError;
-use crate::api::context_collection::ContextCollection;
-use crate::api::server::server::create_access_request::User;
 use crate::api::server::server::get_users_response::UserInfo;
->>>>>>> a08f88ee
 use crate::database::{session_context::SessionContextTrait, user_context::UserContextTrait};
 use crate::entities::{access, in_use, project, query, session, user};
 use crate::{
@@ -68,13 +49,6 @@
 
 #[tonic::async_trait]
 impl EcdarApi for ConcreteEcdarApi {
-    async fn get_users(
-        &self,
-        _request: Request<GetUsersRequest>,
-    ) -> Result<Response<GetUsersResponse>, Status> {
-        todo!()
-    }
-
     /// Gets a Model and its queries from the database.
     ///
     /// If the Model is not in use, it will now be in use by the requestees session,
@@ -186,53 +160,6 @@
             queries,
             in_use: in_use_bool,
         }))
-    }
-
-    async fn list_access_info(
-        &self,
-        request: Request<ListAccessInfoRequest>,
-    ) -> Result<Response<ListAccessInfoResponse>, Status> {
-        let message = request.get_ref().clone();
-
-        let uid = request
-            .uid()
-            .ok_or(Status::internal("Could not get uid from request metadata"))?;
-
-        match self
-            .contexts
-            .access_context
-            .get_access_by_uid_and_project_id(uid, message.project_id)
-            .await
-        {
-            Ok(access) => {
-                if access.is_none() {
-                    return Err(Status::new(
-                        Code::PermissionDenied,
-                        "User does not have access to model",
-                    ));
-                }
-            }
-            Err(error) => return Err(Status::new(Code::Internal, error.to_string())),
-        };
-
-        match self
-            .contexts
-            .access_context
-            .get_access_by_project_id(message.project_id)
-            .await
-        {
-            Ok(access_info_list) => {
-                if access_info_list.is_empty() {
-                    return Err(Status::new(
-                        Code::NotFound,
-                        "No access found for given user",
-                    ));
-                } else {
-                    Ok(Response::new(ListAccessInfoResponse { access_info_list }))
-                }
-            }
-            Err(error) => Err(Status::new(Code::Internal, error.to_string())),
-        }
     }
 
     async fn create_project(
@@ -1049,7 +976,6 @@
         }))
     }
 
-<<<<<<< HEAD
     /// Deletes the requester's session, found by their access token.
     ///  
     /// Returns the response that is received from Reveaal.
@@ -1067,10 +993,6 @@
             Ok(_) => Ok(Response::new(())),
             Err(error) => Err(Status::new(Code::Internal, error.to_string())),
         }
-=======
-    async fn delete_session(&self, _request: Request<()>) -> Result<Response<()>, Status> {
-        todo!()
->>>>>>> a08f88ee
     }
 }
 
@@ -1099,34 +1021,6 @@
     }
 
     Ok(())
-<<<<<<< HEAD
-}
-
-async fn create_access_find_user_helper(
-    user_context: Arc<dyn UserContextTrait>,
-    user: User,
-) -> Result<user::Model, Status> {
-    match user {
-        User::UserId(user_id) => Ok(user_context
-            .get_by_id(user_id)
-            .await
-            .map_err(|err| Status::new(Code::Internal, err.to_string()))?
-            .ok_or_else(|| Status::new(Code::NotFound, "No user found with given id"))?),
-
-        User::Username(username) => Ok(user_context
-            .get_by_username(username)
-            .await
-            .map_err(|err| Status::new(Code::Internal, err.to_string()))?
-            .ok_or_else(|| Status::new(Code::NotFound, "No user found with given username"))?),
-
-        User::Email(email) => Ok(user_context
-            .get_by_email(email)
-            .await
-            .map_err(|err| Status::new(Code::Internal, err.to_string()))?
-            .ok_or_else(|| Status::new(Code::NotFound, "No user found with given email"))?),
-    }
-=======
->>>>>>> a08f88ee
 }
 
 async fn create_access_find_user_helper(
