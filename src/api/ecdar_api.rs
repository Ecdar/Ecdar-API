use std::env;
use std::sync::Arc;

use crate::api::ecdar_api::helpers::helpers::{setup_db_with_entities, AnyEntity};
use crate::api::server::server::get_auth_token_request::user_credentials;
use regex::Regex;
use sea_orm::SqlErr;
use tonic::{Code, Request, Response, Status};

use crate::api::server::server::{
    ecdar_api_auth_server::EcdarApiAuth, ecdar_api_server::EcdarApi,
    ecdar_backend_client::EcdarBackendClient,
};
use crate::database::access_context::AccessContextTrait;
use crate::database::database_context::DatabaseContextTrait;
use crate::database::in_use_context::InUseContextTrait;
use crate::database::model_context::ModelContextTrait;
use crate::database::query_context::QueryContextTrait;
use crate::database::session_context::SessionContextTrait;
use crate::database::user_context::UserContextTrait;
use crate::database::{
    access_context::AccessContext, entity_context::EntityContextTrait,
    in_use_context::InUseContext, model_context::ModelContext, query_context::QueryContext,
    session_context::SessionContext, user_context::UserContext,
};
use crate::entities::user::Model as User;

use super::{
    auth,
    server::server::{
        ecdar_backend_server::EcdarBackend, CreateUserRequest, GetAuthTokenRequest,
        GetAuthTokenResponse, QueryRequest, QueryResponse, SimulationStartRequest,
        SimulationStepRequest, SimulationStepResponse, UpdateUserRequest, UserTokenResponse,
    },
};

#[path = "../tests/database/helpers.rs"]
pub mod helpers;

#[derive(Debug, Clone)]
pub struct ConcreteEcdarApi {
    reveaal_address: String,
    model_context: Arc<dyn ModelContextTrait>,
    user_context: Arc<dyn UserContextTrait>,
    access_context: Arc<dyn AccessContextTrait>,
    query_context: Arc<dyn QueryContextTrait>,
    session_context: Arc<dyn SessionContextTrait>,
    in_use_context: Arc<dyn InUseContextTrait>,
}

fn get_uid_from_request<T>(request: &Request<T>) -> Result<i32, Status> {
    let uid = match request.metadata().get("uid").unwrap().to_str() {
        Ok(uid) => uid,
        Err(_) => {
            return Err(Status::new(
                Code::Internal,
                "Could not get uid from request metadata",
            ));
        }
    };

    Ok(uid.parse().unwrap())
}

impl ConcreteEcdarApi {
    pub async fn new(
        model_context: Arc<dyn ModelContextTrait>,
        user_context: Arc<dyn UserContextTrait>,
        access_context: Arc<dyn AccessContextTrait>,
        query_context: Arc<dyn QueryContextTrait>,
        session_context: Arc<dyn SessionContextTrait>,
        in_use_context: Arc<dyn InUseContextTrait>,
    ) -> Self {
        ConcreteEcdarApi {
            reveaal_address: env::var("REVEAAL_ADDRESS")
                .expect("Expected REVEAAL_ADDRESS to be set."),
            model_context,
            user_context,
            access_context,
            query_context,
            session_context,
            in_use_context,
        }
    }
    pub async fn setup_in_memory_db(entities: Vec<AnyEntity>) -> Self {
        let db_context = Box::new(setup_db_with_entities(entities).await);
        env::set_var("REVEAAL_ADDRESS", "");
        ConcreteEcdarApi::new(
            Arc::new(ModelContext::new(db_context.clone())),
            Arc::new(UserContext::new(db_context.clone())),
            Arc::new(AccessContext::new(db_context.clone())),
            Arc::new(QueryContext::new(db_context.clone())),
            Arc::new(SessionContext::new(db_context.clone())),
            Arc::new(InUseContext::new(db_context.clone())),
        )
        .await
    }
}

#[tonic::async_trait]
impl EcdarApi for ConcreteEcdarApi {
    async fn list_models_info(&self, _request: Request<()>) -> Result<Response<()>, Status> {
        todo!()
    }

    async fn get_model(&self, _request: Request<()>) -> Result<Response<()>, Status> {
        todo!()
    }

    async fn create_model(&self, _request: Request<()>) -> Result<Response<()>, Status> {
        todo!()
    }

    async fn update_model(&self, _request: Request<()>) -> Result<Response<()>, Status> {
        todo!()
    }

    async fn delete_model(&self, _request: Request<()>) -> Result<Response<()>, Status> {
        todo!()
    }

    /// Updates a user record in the database.
    /// # Errors
    /// Returns an error if the database context fails to update the user or
    /// if the uid could not be parsed from the request metadata.
    async fn update_user(
        &self,
        request: Request<UpdateUserRequest>,
    ) -> Result<Response<()>, Status> {
        let message = request.get_ref().clone();

        // Get uid from request metadata
        let uid = get_uid_from_request(&request)?;

        // Get new values from request message. Empty string means the value will remain unchanged in the database.
        let new_username = match message.username {
            Some(username) => username,
            None => "".to_string(),
        };

        let new_password = match message.password {
            Some(password) => password,
            None => "".to_string(),
        };

        let new_email = match message.email {
            Some(email) => email,
            None => "".to_string(),
        };

        // Record to be inserted in database
        let user = User {
            id: uid,
            username: new_username.clone(),
            password: new_password.clone(),
            email: new_email.clone(),
        };

        // Update user in database
        match self.user_context.update(user).await {
            Ok(_) => Ok(Response::new(())),
            Err(error) => Err(Status::new(Code::Internal, error.to_string())),
        }
    }

    /// Deletes a user from the database.
    /// # Errors
    /// Returns an error if the database context fails to delete the user or
    /// if the uid could not be parsed from the request metadata.
    async fn delete_user(&self, request: Request<()>) -> Result<Response<()>, Status> {
        // Get uid from request metadata
        let uid = get_uid_from_request(&request)?;

        // Delete user from database
        match self.user_context.delete(uid).await {
            Ok(_) => Ok(Response::new(())),
            Err(error) => Err(Status::new(Code::Internal, error.to_string())),
        }
    }

    async fn create_access(&self, _request: Request<()>) -> Result<Response<()>, Status> {
        todo!()
    }

    async fn update_access(&self, _request: Request<()>) -> Result<Response<()>, Status> {
        todo!()
    }

    async fn delete_access(&self, _request: Request<()>) -> Result<Response<()>, Status> {
        todo!()
    }
}

fn is_valid_email(email: &str) -> bool {
    Regex::new(r"^[a-zA-Z0-9._%+-]+@[a-zA-Z0-9.-]+\.[a-zA-Z]{2,}$")
        .unwrap()
        .is_match(email)
}

fn is_valid_username(username: &str) -> bool {
    Regex::new(r"^[a-zA-Z0-9_]{3,32}$")
        .unwrap()
        .is_match(username)
}

#[tonic::async_trait]
impl EcdarApiAuth for ConcreteEcdarApi {
    async fn get_auth_token(
        &self,
        request: Request<GetAuthTokenRequest>,
    ) -> Result<Response<GetAuthTokenResponse>, Status> {
        let message = request.get_ref().clone();
<<<<<<< HEAD
        let uid: String;
        let temp: User;

        if let Some(user_credentials) = message.user_credentials {
            if let Some(user) = user_credentials.user {
                temp = match user {
                    user_credentials::User::Username(username) => {
                        match self.user_context.get_by_username(username).await {
                            Ok(Some(user)) => user,
                            Ok(None) => {
                                return Err(Status::new(
                                    Code::Internal,
                                    "No user found with given username",
                                ))
=======
        let uid = match message.auth_option {
            Some(auth_option) => match auth_option {
                AuthOption::RefreshToken(_refresh_token) => {
                    get_uid_from_request(&request).unwrap().to_string()
                }
                AuthOption::UserCredentials(user_credentials) => {
                    if let Some(user) = user_credentials.user {
                        match user {
                            user_credentials::User::Username(username) => {
                                match self.user_context.get_by_username(username).await {
                                    Ok(Some(user)) => user.id.to_string(),
                                    Ok(None) => Err(Status::new(Code::Internal, "No user found"))?,
                                    Err(err) => Err(Status::new(Code::Internal, err.to_string()))?,
                                }
>>>>>>> 6270e34e
                            }
                            Err(err) => return Err(Status::new(Code::Internal, err.to_string())),
                        }
                    }
                    user_credentials::User::Email(email) => {
                        match self.user_context.get_by_email(email).await {
                            Ok(Some(user)) => user,
                            Ok(None) => {
                                return Err(Status::new(
                                    Code::Internal,
                                    "No user found with given email",
                                ))
                            }
                            Err(err) => return Err(Status::new(Code::Internal, err.to_string())),
                        }
                    }
                };

                uid = temp.id.to_string();

                if user_credentials.password != temp.password {
                    return Err(Status::new(Code::Unauthenticated, "Wrong password"));
                }
            } else {
                return Err(Status::new(Code::Internal, "No user provided"));
            }
        } else {
            let refresh_token = auth::get_token_from_request(&request)?;
            let token_data = auth::validate_token(refresh_token, true)?;
            uid = token_data.claims.sub;
        }

        let access_token = match auth::create_access_token(&uid) {
            Ok(token) => token,
            Err(e) => return Err(Status::new(Code::Internal, e.to_string())),
        };
        let refresh_token = match auth::create_refresh_token(&uid) {
            Ok(token) => token,
            Err(e) => return Err(Status::new(Code::Internal, e.to_string())),
        };
        Ok(Response::new(GetAuthTokenResponse {
            access_token,
            refresh_token,
        }))
    }

    async fn create_user(
        &self,
        request: Request<CreateUserRequest>,
    ) -> Result<Response<()>, Status> {
        let message = request.into_inner().clone();

        if !is_valid_username(message.clone().username.as_str()) {
            return Err(Status::new(Code::InvalidArgument, "Invalid username"));
        }

        if !is_valid_email(message.clone().email.as_str()) {
            return Err(Status::new(Code::InvalidArgument, "Invalid email"));
        }

        let user = User {
            id: Default::default(),
            username: message.clone().username,
            password: message.clone().password,
            email: message.clone().email,
        };

        match self.user_context.create(user).await {
            Ok(_) => Ok(Response::new(())),
            Err(e) => match e.sql_err() {
                Some(SqlErr::UniqueConstraintViolation(e)) => {
                    let error_msg = match e.to_lowercase() {
                        _ if e.contains("username") => "A user with that username already exists",
                        _ if e.contains("email") => "A user with that email already exists",
                        _ => "User already exists",
                    };
                    Err(Status::new(Code::AlreadyExists, error_msg))
                }
                _ => Err(Status::new(Code::Internal, "Could not create user")),
            },
        }
    }
}

/// Implementation of the EcdarBackend trait, which is used to ensure backwards compatability with the Reveaal engine.
#[tonic::async_trait]
impl EcdarBackend for ConcreteEcdarApi {
    async fn get_user_token(
        &self,
        _request: Request<()>,
    ) -> Result<Response<UserTokenResponse>, Status> {
        let mut client = EcdarBackendClient::connect(self.reveaal_address.clone())
            .await
            .unwrap();
        client.get_user_token(_request).await
    }

    async fn send_query(
        &self,
        request: Request<QueryRequest>,
    ) -> Result<Response<QueryResponse>, Status> {
        let mut client = EcdarBackendClient::connect(self.reveaal_address.clone())
            .await
            .unwrap();
        client.send_query(request).await
    }

    async fn start_simulation(
        &self,
        request: Request<SimulationStartRequest>,
    ) -> Result<Response<SimulationStepResponse>, Status> {
        let mut client = EcdarBackendClient::connect(self.reveaal_address.clone())
            .await
            .unwrap();
        client.start_simulation(request).await
    }

    async fn take_simulation_step(
        &self,
        request: Request<SimulationStepRequest>,
    ) -> Result<Response<SimulationStepResponse>, Status> {
        let mut client = EcdarBackendClient::connect(self.reveaal_address.clone())
            .await
            .unwrap();
        client.take_simulation_step(request).await
    }
}

#[cfg(test)]
#[path = "../tests/api/ecdar_api.rs"]
mod tests;<|MERGE_RESOLUTION|>--- conflicted
+++ resolved
@@ -210,7 +210,6 @@
         request: Request<GetAuthTokenRequest>,
     ) -> Result<Response<GetAuthTokenResponse>, Status> {
         let message = request.get_ref().clone();
-<<<<<<< HEAD
         let uid: String;
         let temp: User;
 
@@ -225,22 +224,6 @@
                                     Code::Internal,
                                     "No user found with given username",
                                 ))
-=======
-        let uid = match message.auth_option {
-            Some(auth_option) => match auth_option {
-                AuthOption::RefreshToken(_refresh_token) => {
-                    get_uid_from_request(&request).unwrap().to_string()
-                }
-                AuthOption::UserCredentials(user_credentials) => {
-                    if let Some(user) = user_credentials.user {
-                        match user {
-                            user_credentials::User::Username(username) => {
-                                match self.user_context.get_by_username(username).await {
-                                    Ok(Some(user)) => user.id.to_string(),
-                                    Ok(None) => Err(Status::new(Code::Internal, "No user found"))?,
-                                    Err(err) => Err(Status::new(Code::Internal, err.to_string()))?,
-                                }
->>>>>>> 6270e34e
                             }
                             Err(err) => return Err(Status::new(Code::Internal, err.to_string())),
                         }
