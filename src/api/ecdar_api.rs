--- conflicted
+++ resolved
@@ -6,12 +6,8 @@
     get_auth_token_request::{user_credentials, UserCredentials},
     CreateAccessRequest, CreateModelRequest, CreateModelResponse, CreateQueryRequest,
     CreateUserRequest, DeleteAccessRequest, DeleteModelRequest, DeleteQueryRequest,
-<<<<<<< HEAD
-    GetAuthTokenRequest, GetAuthTokenResponse, QueryRequest, QueryResponse, SimulationStartRequest,
-=======
     GetAuthTokenRequest, GetAuthTokenResponse, GetModelRequest, GetModelResponse,
     ListModelsInfoResponse, QueryRequest, QueryResponse, SimulationStartRequest,
->>>>>>> bacc6ced
     SimulationStepRequest, SimulationStepResponse, UpdateAccessRequest, UpdateQueryRequest,
     UpdateUserRequest, UserTokenResponse,
 };
@@ -116,7 +112,6 @@
 
     async fn create_model(
         &self,
-<<<<<<< HEAD
         request: Request<CreateModelRequest>,
     ) -> Result<Response<CreateModelResponse>, Status> {
         let message = request.get_ref().clone();
@@ -140,11 +135,6 @@
             Ok(model) => Ok(Response::new(CreateModelResponse { id: model.id })),
             Err(error) => Err(Status::internal(error.to_string())),
         }
-=======
-        _request: Request<CreateModelRequest>,
-    ) -> Result<Response<CreateModelResponse>, Status> {
-        todo!()
->>>>>>> bacc6ced
     }
 
     /// Updates a Model in the database given its id.
@@ -268,13 +258,6 @@
         }
     }
 
-<<<<<<< HEAD
-    async fn delete_model(
-        &self,
-        _request: Request<DeleteModelRequest>,
-    ) -> Result<Response<()>, Status> {
-        todo!()
-=======
     /// Deletes a Model from the database.
     ///
     /// # Errors
@@ -312,7 +295,6 @@
                 _ => Err(Status::new(Code::Internal, error.to_string())),
             },
         }
->>>>>>> bacc6ced
     }
 
     async fn list_models_info(
@@ -341,34 +323,6 @@
             }
             Err(error) => Err(Status::new(Code::Internal, error.to_string())),
         }
-        /*let mut model_info_list_vector: Vec<ModelInfo> = Vec::new(); // Initialize the Vec
-
-        // Get all the models that the user has access to
-        match self.model_context.get_model_info_by_uid(uid).await {
-            Ok(model_info_list) => {
-                for model_info in model_info_list {
-                    let model_info_test = ModelInfo {
-                        model_id: model_info.model_id,
-                        model_name: model_info.model_name,
-                        model_owner_id: model_info.model_owner_id,
-                        user_role_on_model: model_info.user_role_on_model,
-                    };
-                    model_info_list_vector.push(model_info_test);
-                }
-
-                if model_info_list_vector.is_empty() {
-                    return Err(Status::new(
-                        Code::NotFound,
-                        "No access found for given user",
-                    ));
-                } else {
-                    Ok(Response::new(ListModelInfoResponse {
-                        model_info_list: model_info_list_vector,
-                    }))
-                }
-            }
-            Err(error) => Err(Status::new(Code::Internal, error.to_string())),
-        }*/
     }
 
     /// Creates an access in the database.
