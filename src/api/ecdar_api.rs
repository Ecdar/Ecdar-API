<<<<<<< HEAD
use std::env;

use tonic::{Code, Request, Response, Status};

use crate::api::server::server::ecdar_api_auth_server::EcdarApiAuth;
use crate::api::server::server::ecdar_api_server::EcdarApi;
use crate::api::server::server::ecdar_backend_client::EcdarBackendClient;
use crate::database::access_context::AccessContext;
use crate::database::database_context::DatabaseContext;
use crate::database::entity_context::EntityContextTrait;
use crate::database::in_use_context::InUseContext;
use crate::database::model_context::ModelContext;
use crate::database::query_context::QueryContext;
use crate::database::session_context::SessionContext;
use crate::database::user_context::UserContext;
use crate::entities::user;

use super::server::server::UpdateUserRequest;
use super::{
    auth,
    server::server::{
        ecdar_backend_server::EcdarBackend, CreateUserRequest, CreateUserResponse,
        DeleteUserRequest, GetAuthTokenRequest, GetAuthTokenResponse, QueryRequest, QueryResponse,
        SimulationStartRequest, SimulationStepRequest, SimulationStepResponse, UserTokenResponse,
=======
use self::helpers::helpers::{setup_db_with_entities, AnyEntity};
use super::{
    auth,
    server::server::{
        ecdar_backend_server::EcdarBackend, CreateUserRequest, DeleteUserRequest,
        GetAuthTokenRequest, GetAuthTokenResponse, QueryRequest, QueryResponse,
        SimulationStartRequest, SimulationStepRequest, SimulationStepResponse, UpdateUserRequest,
        UserTokenResponse,
>>>>>>> ca832a2d
    },
};
use crate::api::server::server::{
    ecdar_api_auth_server::EcdarApiAuth, ecdar_api_server::EcdarApi,
    ecdar_backend_client::EcdarBackendClient,
};
use crate::database::{
    access_context::AccessContext, database_context::DatabaseContext,
    entity_context::EntityContextTrait, in_use_context::InUseContext, model_context::ModelContext,
    query_context::QueryContext, session_context::SessionContext, user_context::UserContext,
};
use crate::entities::{
    access::{Entity as AccessEntity, Model as Access},
    in_use::{Entity as InUseEntity, Model as InUse},
    model::{Entity as ModelEntity, Model},
    query::{Entity as QueryEntity, Model as Query},
    session::{Entity as SessionEntity, Model as Session},
    user::{Entity as UserEntity, Model as User},
};
use sea_orm::SqlErr;
use std::env;
use tonic::{Code, Request, Response, Status};

#[path = "../tests/database/helpers.rs"]
pub mod helpers;

#[path = "../tests/database/helpers.rs"]
pub mod helpers;

#[derive(Debug)]
pub struct ConcreteEcdarApi {
    reveaal_address: String,
    db_context: Box<DatabaseContext>,
    model_context: Box<ModelContext>,
    user_context: Box<UserContext>,
    access_context: Box<AccessContext>,
    query_context: Box<QueryContext>,
    session_context: Box<SessionContext>,
    in_use_context: Box<InUseContext>,
}

impl ConcreteEcdarApi {
    pub async fn new(db_context: Box<DatabaseContext>) -> Self {
        ConcreteEcdarApi {
            reveaal_address: env::var("REVEAAL_ADDRESS")
                .expect("Expected REVEAAL_ADDRESS to be set."),
            db_context: db_context.clone(),
            model_context: Box::new(ModelContext::new(db_context.clone())),
            user_context: Box::new(UserContext::new(db_context.clone())),
            access_context: Box::new(AccessContext::new(db_context.clone())),
            query_context: Box::new(QueryContext::new(db_context.clone())),
            session_context: Box::new(SessionContext::new(db_context.clone())),
            in_use_context: Box::new(InUseContext::new(db_context.clone())),
        }
    }

    pub async fn setup_in_memory_db(entities: Vec<AnyEntity>) -> Self {
        let db_context = setup_db_with_entities(entities).await;
        env::set_var("REVEAAL_ADDRESS", "");
        ConcreteEcdarApi::new(Box::new(db_context)).await
    }
}

#[tonic::async_trait]
impl EcdarApi for ConcreteEcdarApi {
    async fn list_models_info(&self, _request: Request<()>) -> Result<Response<()>, Status> {
        todo!()
    }

    async fn get_model(&self, _request: Request<()>) -> Result<Response<()>, Status> {
        todo!()
    }

    async fn create_model(&self, _request: Request<()>) -> Result<Response<()>, Status> {
<<<<<<< HEAD
        todo!()
    }

    async fn update_model(&self, _request: Request<()>) -> Result<Response<()>, Status> {
        todo!()
    }

    async fn delete_model(&self, _request: Request<()>) -> Result<Response<()>, Status> {
=======
        todo!()
    }

    async fn update_model(&self, _request: Request<()>) -> Result<Response<()>, Status> {
>>>>>>> ca832a2d
        todo!()
    }

    async fn delete_model(&self, _request: Request<()>) -> Result<Response<()>, Status> {
        todo!()
    }

    /// Updates a user record in the database.
    /// # Errors
    /// Returns an error if the database context fails to update the user or
    /// if the uid could not be parsed from the request metadata.
    async fn update_user(
        &self,
<<<<<<< HEAD
        request: Request<UpdateUserRequest>,
=======
        _request: Request<UpdateUserRequest>,
>>>>>>> ca832a2d
    ) -> Result<Response<()>, Status> {
        let message = request.get_ref().clone();

        // Get uid from request metadata
        let uid = match request.metadata().get("uid").unwrap().to_str() {
            Ok(uid) => uid,
            Err(_) => {
                return Err(Status::new(
                    Code::Internal,
                    "Could not get uid from request metadata",
                ))
            }
        };

        // Get new values from request message. Empty string means the value will remain unchanged in the database.
        let new_username = match message.username {
            Some(username) => username,
            None => "".to_string(),
        };

        let new_password = match message.password {
            Some(password) => password,
            None => "".to_string(),
        };

        let new_email = match message.email {
            Some(email) => email,
            None => "".to_string(),
        };

        // Record to be inserted in database
        let user = user::Model {
            id: uid.parse().unwrap(),
            username: new_username.clone(),
            password: new_password.clone(),
            email: new_email.clone(),
        };

        // Update user in database
        match self.user_context.update(user).await {
            Ok(_) => Ok(Response::new(())),
            Err(error) => Err(Status::new(Code::Internal, error.to_string())),
        }
    }

    /// Deletes a user from the database.
    /// # Errors
    /// Returns an error if the database context fails to delete the user or
    /// if the uid could not be parsed from the request metadata.
    async fn delete_user(
        &self,
        request: Request<DeleteUserRequest>,
    ) -> Result<Response<()>, Status> {
        // Get uid from request metadata
        let uid = match request.metadata().get("uid").unwrap().to_str() {
            Ok(uid) => uid,
            Err(_) => {
                return Err(Status::new(
                    Code::Internal,
                    "Could not get uid from request metadata",
<<<<<<< HEAD
                ))
=======
                ));
>>>>>>> ca832a2d
            }
        };

        // Delete user from database
        match self.user_context.delete(uid.parse().unwrap()).await {
            Ok(_) => Ok(Response::new(())),
            Err(error) => Err(Status::new(Code::Internal, error.to_string())),
        }
    }

    async fn create_access(&self, _request: Request<()>) -> Result<Response<()>, Status> {
        todo!()
    }

    async fn update_access(&self, _request: Request<()>) -> Result<Response<()>, Status> {
        todo!()
    }

    async fn delete_access(&self, _request: Request<()>) -> Result<Response<()>, Status> {
        todo!()
    }
}

#[tonic::async_trait]
impl EcdarApiAuth for ConcreteEcdarApi {
    async fn get_auth_token(
        &self,
        request: Request<GetAuthTokenRequest>,
    ) -> Result<Response<GetAuthTokenResponse>, Status> {
        let uid = "1234";
        let token = auth::create_jwt(&uid);

        match token {
            Ok(token) => Ok(Response::new(GetAuthTokenResponse { token })),
            Err(e) => Err(Status::new(Code::Internal, e.to_string())),
        }
    }

    async fn create_user(
        &self,
        request: Request<CreateUserRequest>,
    ) -> Result<Response<()>, Status> {
        let message = request.into_inner().clone();
        let mut user = User {
            id: Default::default(),
            username: message.clone().username,
            password: message.clone().password,
            email: message.clone().email,
        };

        match self.user_context.create(user.clone()).await {
            Ok(_) => Ok(Response::new(())),
            Err(e) => match e.sql_err() {
                Some(SqlErr::UniqueConstraintViolation(e)) => {
                    let mut error_msg = "";
                    if e.contains("email") {
                        error_msg = "A user with that email already exists";
                    } else if e.contains("username") {
                        error_msg = "A user with that username already exists";
                    } else {
                        error_msg = "User already exists";
                    }
                    Err(Status::new(Code::AlreadyExists, error_msg))
                }
                _ => Err(Status::new(Code::Internal, "Could not create user")),
            },
        }
    }
}

/// Implementation of the EcdarBackend trait, which is used to ensure backwards compatability with the Reveaal engine.
#[tonic::async_trait]
impl EcdarBackend for ConcreteEcdarApi {
    async fn get_user_token(
        &self,
        _request: Request<()>,
    ) -> Result<Response<UserTokenResponse>, Status> {
        let mut client = EcdarBackendClient::connect(self.reveaal_address.clone())
            .await
            .unwrap();
        client.get_user_token(_request).await
    }

    async fn send_query(
        &self,
        request: Request<QueryRequest>,
    ) -> Result<Response<QueryResponse>, Status> {
        let mut client = EcdarBackendClient::connect(self.reveaal_address.clone())
            .await
            .unwrap();
        client.send_query(request).await
    }

    async fn start_simulation(
        &self,
        request: Request<SimulationStartRequest>,
    ) -> Result<Response<SimulationStepResponse>, Status> {
        let mut client = EcdarBackendClient::connect(self.reveaal_address.clone())
            .await
            .unwrap();
        client.start_simulation(request).await
    }

    async fn take_simulation_step(
        &self,
        request: Request<SimulationStepRequest>,
    ) -> Result<Response<SimulationStepResponse>, Status> {
        let mut client = EcdarBackendClient::connect(self.reveaal_address.clone())
            .await
            .unwrap();
        client.take_simulation_step(request).await
    }
}

#[cfg(test)]
#[path = "../tests/api/ecdar_api.rs"]
mod tests;<|MERGE_RESOLUTION|>--- conflicted
+++ resolved
@@ -1,29 +1,3 @@
-<<<<<<< HEAD
-use std::env;
-
-use tonic::{Code, Request, Response, Status};
-
-use crate::api::server::server::ecdar_api_auth_server::EcdarApiAuth;
-use crate::api::server::server::ecdar_api_server::EcdarApi;
-use crate::api::server::server::ecdar_backend_client::EcdarBackendClient;
-use crate::database::access_context::AccessContext;
-use crate::database::database_context::DatabaseContext;
-use crate::database::entity_context::EntityContextTrait;
-use crate::database::in_use_context::InUseContext;
-use crate::database::model_context::ModelContext;
-use crate::database::query_context::QueryContext;
-use crate::database::session_context::SessionContext;
-use crate::database::user_context::UserContext;
-use crate::entities::user;
-
-use super::server::server::UpdateUserRequest;
-use super::{
-    auth,
-    server::server::{
-        ecdar_backend_server::EcdarBackend, CreateUserRequest, CreateUserResponse,
-        DeleteUserRequest, GetAuthTokenRequest, GetAuthTokenResponse, QueryRequest, QueryResponse,
-        SimulationStartRequest, SimulationStepRequest, SimulationStepResponse, UserTokenResponse,
-=======
 use self::helpers::helpers::{setup_db_with_entities, AnyEntity};
 use super::{
     auth,
@@ -32,7 +6,6 @@
         GetAuthTokenRequest, GetAuthTokenResponse, QueryRequest, QueryResponse,
         SimulationStartRequest, SimulationStepRequest, SimulationStepResponse, UpdateUserRequest,
         UserTokenResponse,
->>>>>>> ca832a2d
     },
 };
 use crate::api::server::server::{
@@ -55,9 +28,6 @@
 use sea_orm::SqlErr;
 use std::env;
 use tonic::{Code, Request, Response, Status};
-
-#[path = "../tests/database/helpers.rs"]
-pub mod helpers;
 
 #[path = "../tests/database/helpers.rs"]
 pub mod helpers;
@@ -107,21 +77,10 @@
     }
 
     async fn create_model(&self, _request: Request<()>) -> Result<Response<()>, Status> {
-<<<<<<< HEAD
         todo!()
     }
 
     async fn update_model(&self, _request: Request<()>) -> Result<Response<()>, Status> {
-        todo!()
-    }
-
-    async fn delete_model(&self, _request: Request<()>) -> Result<Response<()>, Status> {
-=======
-        todo!()
-    }
-
-    async fn update_model(&self, _request: Request<()>) -> Result<Response<()>, Status> {
->>>>>>> ca832a2d
         todo!()
     }
 
@@ -135,11 +94,7 @@
     /// if the uid could not be parsed from the request metadata.
     async fn update_user(
         &self,
-<<<<<<< HEAD
         request: Request<UpdateUserRequest>,
-=======
-        _request: Request<UpdateUserRequest>,
->>>>>>> ca832a2d
     ) -> Result<Response<()>, Status> {
         let message = request.get_ref().clone();
 
@@ -171,7 +126,7 @@
         };
 
         // Record to be inserted in database
-        let user = user::Model {
+        let user = User {
             id: uid.parse().unwrap(),
             username: new_username.clone(),
             password: new_password.clone(),
@@ -200,11 +155,7 @@
                 return Err(Status::new(
                     Code::Internal,
                     "Could not get uid from request metadata",
-<<<<<<< HEAD
                 ))
-=======
-                ));
->>>>>>> ca832a2d
             }
         };
 
