--- conflicted
+++ resolved
@@ -214,13 +214,8 @@
 impl EcdarApiAuth for ConcreteEcdarApi {
     async fn get_auth_token(
         &self,
-        _request: Request<GetAuthTokenRequest>,
+        request: Request<GetAuthTokenRequest>,
     ) -> Result<Response<GetAuthTokenResponse>, Status> {
-<<<<<<< HEAD
-=======
-        let uid = "1234";
-        let token = auth::create_jwt(uid);
->>>>>>> a6a3a7ca
 
         let message = request.get_ref().clone();
         let uid = match message.auth_option {
