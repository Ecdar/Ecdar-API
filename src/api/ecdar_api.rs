use std::env;
use std::sync::Arc;

use crate::api::ecdar_api::helpers::helpers::{setup_db_with_entities, AnyEntity};
use regex::Regex;
use sea_orm::SqlErr;
use tonic::{Code, Request, Response, Status};

<<<<<<< HEAD
use crate::{api::server::server::ecdar_api_auth_server::EcdarApiAuth, database::user_context::UserContextTrait};
use crate::api::server::server::ecdar_api_server::EcdarApi;
use crate::api::server::server::ecdar_backend_client::EcdarBackendClient;
use crate::database::access_context::AccessContext;
use crate::database::database_context::DatabaseContext;
use crate::database::entity_context::EntityContextTrait;
use crate::database::in_use_context::InUseContext;
use crate::database::model_context::ModelContext;
use crate::database::query_context::QueryContext;
use crate::database::session_context::SessionContext;
use crate::database::user_context::UserContext;
=======
use crate::api::server::server::{
    ecdar_api_auth_server::EcdarApiAuth, ecdar_api_server::EcdarApi,
    ecdar_backend_client::EcdarBackendClient,
};
use crate::database::access_context::AccessContextTrait;
use crate::database::database_context::DatabaseContextTrait;
use crate::database::in_use_context::InUseContextTrait;
use crate::database::model_context::ModelContextTrait;
use crate::database::query_context::QueryContextTrait;
use crate::database::session_context::SessionContextTrait;
use crate::database::user_context::UserContextTrait;
use crate::database::{
    access_context::AccessContext, entity_context::EntityContextTrait,
    in_use_context::InUseContext, model_context::ModelContext, query_context::QueryContext,
    session_context::SessionContext, user_context::UserContext,
};
use crate::entities::user::Model as User;
>>>>>>> 32a8dd9f

use super::{
    auth,
    server::server::{
<<<<<<< HEAD
        ecdar_backend_server::EcdarBackend, GetAuthTokenRequest, GetAuthTokenResponse,
        QueryRequest, QueryResponse, SimulationStartRequest, SimulationStepRequest,
        SimulationStepResponse, UserTokenResponse, DeleteUserRequest, CreateUserRequest, UpdateUserRequest, get_auth_token_request::{AuthOption, user_credentials}
=======
        ecdar_backend_server::EcdarBackend, CreateUserRequest, DeleteUserRequest,
        GetAuthTokenRequest, GetAuthTokenResponse, QueryRequest, QueryResponse,
        SimulationStartRequest, SimulationStepRequest, SimulationStepResponse, UpdateUserRequest,
        UserTokenResponse,
>>>>>>> 32a8dd9f
    },
};

#[path = "../tests/database/helpers.rs"]
pub mod helpers;

#[derive(Debug, Clone)]
pub struct ConcreteEcdarApi {
    reveaal_address: String,
    model_context: Arc<dyn ModelContextTrait + Send + Sync>,
    user_context: Arc<dyn UserContextTrait + Send + Sync>,
    access_context: Arc<dyn AccessContextTrait + Send + Sync>,
    query_context: Arc<dyn QueryContextTrait + Send + Sync>,
    session_context: Arc<dyn SessionContextTrait + Send + Sync>,
    in_use_context: Arc<dyn InUseContextTrait + Send + Sync>,
}

fn get_uid_from_request<T>(request: &Request<T>) -> Result<i32, Status> {
    let uid = match request.metadata().get("uid").unwrap().to_str() {
        Ok(uid) => uid,
        Err(_) => return Err(Status::new(Code::Internal, "Could not get uid from request metadata")),
    };

    Ok(uid.parse().unwrap())
}

impl ConcreteEcdarApi {
    pub async fn new(
        model_context: Arc<dyn ModelContextTrait + Send + Sync>,
        user_context: Arc<dyn UserContextTrait + Send + Sync>,
        access_context: Arc<dyn AccessContextTrait + Send + Sync>,
        query_context: Arc<dyn QueryContextTrait + Send + Sync>,
        session_context: Arc<dyn SessionContextTrait + Send + Sync>,
        in_use_context: Arc<dyn InUseContextTrait + Send + Sync>,
    ) -> Self
    where
        Self: Sized,
    {
        ConcreteEcdarApi {
            reveaal_address: env::var("REVEAAL_ADDRESS")
                .expect("Expected REVEAAL_ADDRESS to be set."),
            model_context,
            user_context,
            access_context,
            query_context,
            session_context,
            in_use_context,
        }
    }
    pub async fn setup_in_memory_db(entities: Vec<AnyEntity>) -> Self {
        let db_context = Box::new(setup_db_with_entities(entities).await);
        env::set_var("REVEAAL_ADDRESS", "");
        ConcreteEcdarApi::new(
            Arc::new(ModelContext::new(db_context.clone())),
            Arc::new(UserContext::new(db_context.clone())),
            Arc::new(AccessContext::new(db_context.clone())),
            Arc::new(QueryContext::new(db_context.clone())),
            Arc::new(SessionContext::new(db_context.clone())),
            Arc::new(InUseContext::new(db_context.clone())),
        )
        .await
    }
}

#[tonic::async_trait]
impl EcdarApi for ConcreteEcdarApi {
    async fn list_models_info(&self, _request: Request<()>) -> Result<Response<()>, Status> {
        todo!()
    }

    async fn get_model(&self, _request: Request<()>) -> Result<Response<()>, Status> {
        todo!()
    }

    async fn create_model(&self, _request: Request<()>) -> Result<Response<()>, Status> {
        todo!()
    }

    async fn update_model(&self, _request: Request<()>) -> Result<Response<()>, Status> {
        todo!()
    }

<<<<<<< HEAD
    async fn delete_model(
        &self,
        _request: Request<()>,
    ) -> Result<Response<()>, Status> {
        todo!()
    }

    async fn update_user(
        &self,
        _request: Request<UpdateUserRequest>,
=======
    async fn delete_model(&self, _request: Request<()>) -> Result<Response<()>, Status> {
        todo!()
    }

    /// Updates a user record in the database.
    /// # Errors
    /// Returns an error if the database context fails to update the user or
    /// if the uid could not be parsed from the request metadata.
    async fn update_user(
        &self,
        request: Request<UpdateUserRequest>,
>>>>>>> 32a8dd9f
    ) -> Result<Response<()>, Status> {
        let message = request.get_ref().clone();

        // Get uid from request metadata
        let uid = get_uid_from_request(&request)?;

        // Get new values from request message. Empty string means the value will remain unchanged in the database.
        let new_username = match message.username {
            Some(username) => username,
            None => "".to_string(),
        };

        let new_password = match message.password {
            Some(password) => password,
            None => "".to_string(),
        };

        let new_email = match message.email {
            Some(email) => email,
            None => "".to_string(),
        };

        // Record to be inserted in database
        let user = User {
            id: uid,
            username: new_username.clone(),
            password: new_password.clone(),
            email: new_email.clone(),
        };

        // Update user in database
        match self.user_context.update(user).await {
            Ok(_) => Ok(Response::new(())),
            Err(error) => Err(Status::new(Code::Internal, error.to_string())),
        }
    }

    /// Deletes a user from the database.
    /// # Errors
    /// Returns an error if the database context fails to delete the user or
    /// if the uid could not be parsed from the request metadata.
    async fn delete_user(
        &self,
        request: Request<DeleteUserRequest>,
    ) -> Result<Response<()>, Status> {
        // Get uid from request metadata
        let uid = get_uid_from_request(&request)?;

        // Delete user from database
        match self.user_context.delete(uid).await {
            Ok(_) => Ok(Response::new(())),
            Err(error) => Err(Status::new(Code::Internal, error.to_string())),
        }
    }

    async fn create_access(&self, _request: Request<()>) -> Result<Response<()>, Status> {
        todo!()
    }

    async fn update_access(&self, _request: Request<()>) -> Result<Response<()>, Status> {
        todo!()
    }

    async fn delete_access(&self, _request: Request<()>) -> Result<Response<()>, Status> {
        todo!()
    }
}

fn is_valid_email(email: &str) -> bool {
    Regex::new(r"^[a-zA-Z0-9._%+-]+@[a-zA-Z0-9.-]+\.[a-zA-Z]{2,}$")
        .unwrap()
        .is_match(email)
}

fn is_valid_username(username: &str) -> bool {
    Regex::new(r"^[a-zA-Z0-9_]{3,32}$")
        .unwrap()
        .is_match(username)
}

#[tonic::async_trait]
impl EcdarApiAuth for ConcreteEcdarApi {
    async fn get_auth_token(
        &self,
        request: Request<GetAuthTokenRequest>,
    ) -> Result<Response<GetAuthTokenResponse>, Status> {

        let message = request.get_ref().clone();
        let uid: String;
        let mut username = "".to_string();
        let mut email = "".to_string();
        let mut password = "".to_string();
        match message.auth_option {
            Some(auth_option) => match auth_option {
                AuthOption::RefreshToken(refresh_token) => {
                    let refresh_token = refresh_token;
                    println!("Refresh token: {}", refresh_token);
                }
                AuthOption::UserCredentials(user_credentials) => {
                    match user_credentials.user {
                        Some(user) => match user {
                            user_credentials::User::Username(_username) => {
                                username = _username;
                            }
                            user_credentials::User::Email(_email) => {
                                email = _email;
                            }
                        },
                        None => Err(Status::new(Code::Internal, "No user provided"))?,
                    } 
                    password = user_credentials.password;
                }
            },
            None => Err(Status::new(Code::Internal, "No auth option provided"))?,
        }
        println!("Username: {}", username);
        println!("Email: {}", email);
        println!("Password: {}", password);

        uid = match self.user_context.get_user_by_credentials(email, username, password).await {
            Ok(user) => match user {
                Some(user) => user.id.to_string(),
                None => Err(Status::new(Code::Internal, "No user found"))?,
            },
            Err(error) => Err(Status::new(Code::Internal, error.to_string()))?,
        };

        let access_token = match auth::create_access_token(&uid) {
            Ok(token) => token,
            Err(e) => return Err(Status::new(Code::Internal, e.to_string())),
        };
        let refresh_token = match auth::create_refresh_token(&uid) {
            Ok(token) => token,
            Err(e) => return Err(Status::new(Code::Internal, e.to_string())),
        };
        Ok(Response::new(GetAuthTokenResponse {
            access_token,
            refresh_token,
        }))
    }
    async fn create_user(
        &self,
        _request: Request<CreateUserRequest>,
    ) -> Result<Response<()>, Status> {
        todo!()
    }

    async fn create_user(
        &self,
        request: Request<CreateUserRequest>,
    ) -> Result<Response<()>, Status> {
        let message = request.into_inner().clone();

        if !is_valid_username(message.clone().username.as_str()) {
            return Err(Status::new(Code::InvalidArgument, "Invalid username"));
        }

        if !is_valid_email(message.clone().email.as_str()) {
            return Err(Status::new(Code::InvalidArgument, "Invalid email"));
        }

        let user = User {
            id: Default::default(),
            username: message.clone().username,
            password: message.clone().password,
            email: message.clone().email,
        };

        match self.user_context.create(user).await {
            Ok(_) => Ok(Response::new(())),
            Err(e) => match e.sql_err() {
                Some(SqlErr::UniqueConstraintViolation(e)) => {
                    let error_msg = match e.to_lowercase() {
                        _ if e.contains("username") => "A user with that username already exists",
                        _ if e.contains("email") => "A user with that email already exists",
                        _ => "User already exists",
                    };
                    Err(Status::new(Code::AlreadyExists, error_msg))
                }
                _ => Err(Status::new(Code::Internal, "Could not create user")),
            },
        }
    }
}

/// Implementation of the EcdarBackend trait, which is used to ensure backwards compatability with the Reveaal engine.
#[tonic::async_trait]
impl EcdarBackend for ConcreteEcdarApi {
    async fn get_user_token(
        &self,
        _request: Request<()>,
    ) -> Result<Response<UserTokenResponse>, Status> {
        let mut client = EcdarBackendClient::connect(self.reveaal_address.clone())
            .await
            .unwrap();
        client.get_user_token(_request).await
    }

    async fn send_query(
        &self,
        request: Request<QueryRequest>,
    ) -> Result<Response<QueryResponse>, Status> {
        let mut client = EcdarBackendClient::connect(self.reveaal_address.clone())
            .await
            .unwrap();
        client.send_query(request).await
    }

    async fn start_simulation(
        &self,
        request: Request<SimulationStartRequest>,
    ) -> Result<Response<SimulationStepResponse>, Status> {
        let mut client = EcdarBackendClient::connect(self.reveaal_address.clone())
            .await
            .unwrap();
        client.start_simulation(request).await
    }

    async fn take_simulation_step(
        &self,
        request: Request<SimulationStepRequest>,
    ) -> Result<Response<SimulationStepResponse>, Status> {
        let mut client = EcdarBackendClient::connect(self.reveaal_address.clone())
            .await
            .unwrap();
        client.take_simulation_step(request).await
    }
}

#[cfg(test)]
#[path = "../tests/api/ecdar_api.rs"]
mod tests;<|MERGE_RESOLUTION|>--- conflicted
+++ resolved
@@ -6,19 +6,6 @@
 use sea_orm::SqlErr;
 use tonic::{Code, Request, Response, Status};
 
-<<<<<<< HEAD
-use crate::{api::server::server::ecdar_api_auth_server::EcdarApiAuth, database::user_context::UserContextTrait};
-use crate::api::server::server::ecdar_api_server::EcdarApi;
-use crate::api::server::server::ecdar_backend_client::EcdarBackendClient;
-use crate::database::access_context::AccessContext;
-use crate::database::database_context::DatabaseContext;
-use crate::database::entity_context::EntityContextTrait;
-use crate::database::in_use_context::InUseContext;
-use crate::database::model_context::ModelContext;
-use crate::database::query_context::QueryContext;
-use crate::database::session_context::SessionContext;
-use crate::database::user_context::UserContext;
-=======
 use crate::api::server::server::{
     ecdar_api_auth_server::EcdarApiAuth, ecdar_api_server::EcdarApi,
     ecdar_backend_client::EcdarBackendClient,
@@ -36,21 +23,14 @@
     session_context::SessionContext, user_context::UserContext,
 };
 use crate::entities::user::Model as User;
->>>>>>> 32a8dd9f
 
 use super::{
     auth,
     server::server::{
-<<<<<<< HEAD
-        ecdar_backend_server::EcdarBackend, GetAuthTokenRequest, GetAuthTokenResponse,
-        QueryRequest, QueryResponse, SimulationStartRequest, SimulationStepRequest,
-        SimulationStepResponse, UserTokenResponse, DeleteUserRequest, CreateUserRequest, UpdateUserRequest, get_auth_token_request::{AuthOption, user_credentials}
-=======
         ecdar_backend_server::EcdarBackend, CreateUserRequest, DeleteUserRequest,
         GetAuthTokenRequest, GetAuthTokenResponse, QueryRequest, QueryResponse,
         SimulationStartRequest, SimulationStepRequest, SimulationStepResponse, UpdateUserRequest,
         UserTokenResponse,
->>>>>>> 32a8dd9f
     },
 };
 
@@ -133,18 +113,6 @@
         todo!()
     }
 
-<<<<<<< HEAD
-    async fn delete_model(
-        &self,
-        _request: Request<()>,
-    ) -> Result<Response<()>, Status> {
-        todo!()
-    }
-
-    async fn update_user(
-        &self,
-        _request: Request<UpdateUserRequest>,
-=======
     async fn delete_model(&self, _request: Request<()>) -> Result<Response<()>, Status> {
         todo!()
     }
@@ -156,7 +124,6 @@
     async fn update_user(
         &self,
         request: Request<UpdateUserRequest>,
->>>>>>> 32a8dd9f
     ) -> Result<Response<()>, Status> {
         let message = request.get_ref().clone();
 
@@ -249,61 +216,54 @@
         let mut username = "".to_string();
         let mut email = "".to_string();
         let mut password = "".to_string();
-        match message.auth_option {
-            Some(auth_option) => match auth_option {
-                AuthOption::RefreshToken(refresh_token) => {
-                    let refresh_token = refresh_token;
-                    println!("Refresh token: {}", refresh_token);
-                }
-                AuthOption::UserCredentials(user_credentials) => {
-                    match user_credentials.user {
-                        Some(user) => match user {
-                            user_credentials::User::Username(_username) => {
-                                username = _username;
-                            }
-                            user_credentials::User::Email(_email) => {
-                                email = _email;
-                            }
-                        },
-                        None => Err(Status::new(Code::Internal, "No user provided"))?,
-                    } 
-                    password = user_credentials.password;
-                }
-            },
-            None => Err(Status::new(Code::Internal, "No auth option provided"))?,
-        }
-        println!("Username: {}", username);
-        println!("Email: {}", email);
-        println!("Password: {}", password);
-
-        uid = match self.user_context.get_user_by_credentials(email, username, password).await {
-            Ok(user) => match user {
-                Some(user) => user.id.to_string(),
-                None => Err(Status::new(Code::Internal, "No user found"))?,
-            },
-            Err(error) => Err(Status::new(Code::Internal, error.to_string()))?,
-        };
-
-        let access_token = match auth::create_access_token(&uid) {
-            Ok(token) => token,
-            Err(e) => return Err(Status::new(Code::Internal, e.to_string())),
-        };
-        let refresh_token = match auth::create_refresh_token(&uid) {
-            Ok(token) => token,
-            Err(e) => return Err(Status::new(Code::Internal, e.to_string())),
-        };
-        Ok(Response::new(GetAuthTokenResponse {
-            access_token,
-            refresh_token,
-        }))
-    }
-    async fn create_user(
-        &self,
-        _request: Request<CreateUserRequest>,
-    ) -> Result<Response<()>, Status> {
-        todo!()
-    }
-
+        // match message.auth_option {
+        //     Some(auth_option) => match auth_option {
+        //         AuthOption::RefreshToken(refresh_token) => {
+        //             let refresh_token = refresh_token;
+        //             println!("Refresh token: {}", refresh_token);
+        //         }
+        //         AuthOption::UserCredentials(user_credentials) => {
+        //             match user_credentials.user {
+        //                 Some(user) => match user {
+        //                     user_credentials::User::Username(_username) => {
+        //                         username = _username;
+        //                     }
+        //                     user_credentials::User::Email(_email) => {
+        //                         email = _email;
+        //                     }
+        //                 },
+        //                 None => Err(Status::new(Code::Internal, "No user provided"))?,
+        //             } 
+        //             password = user_credentials.password;
+        //         }
+        //     },
+        //     None => Err(Status::new(Code::Internal, "No auth option provided"))?,
+        // }
+        // println!("Username: {}", username);
+        // println!("Email: {}", email);
+        // println!("Password: {}", password);
+
+        // uid = match self.user_context.get_user_by_credentials(email, username, password).await {
+        //     Ok(user) => match user {
+        //         Some(user) => user.id.to_string(),
+        //         None => Err(Status::new(Code::Internal, "No user found"))?,
+        //     },
+        //     Err(error) => Err(Status::new(Code::Internal, error.to_string()))?,
+        // };
+
+        // let access_token = match auth::create_access_token(&uid) {
+        //     Ok(token) => token,
+        //     Err(e) => return Err(Status::new(Code::Internal, e.to_string())),
+        // };
+        // let refresh_token = match auth::create_refresh_token(&uid) {
+        //     Ok(token) => token,
+        //     Err(e) => return Err(Status::new(Code::Internal, e.to_string())),
+        // };
+        // Ok(Response::new(GetAuthTokenResponse {
+        //     access_token,
+        //     refresh_token,
+        // }))
+    }
     async fn create_user(
         &self,
         request: Request<CreateUserRequest>,
