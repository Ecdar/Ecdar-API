--- conflicted
+++ resolved
@@ -8,31 +8,22 @@
 use sea_orm::SqlErr;
 use tonic::{Code, Request, Response, Status};
 
-use crate::api::server::server::{
-    ecdar_api_auth_server::EcdarApiAuth, ecdar_api_server::EcdarApi, CreateAccessRequest,
-};
+use crate::api::server::server::{ecdar_api_auth_server::EcdarApiAuth, ecdar_api_server::EcdarApi};
 use crate::database::access_context::AccessContextTrait;
 use crate::database::in_use_context::InUseContextTrait;
 use crate::database::model_context::ModelContextTrait;
 use crate::database::query_context::QueryContextTrait;
 use crate::database::session_context::SessionContextTrait;
 use crate::database::user_context::UserContextTrait;
-use crate::entities::access;
 use crate::entities::user::Model as User;
 
 use super::{
     auth,
     server::server::{
-<<<<<<< HEAD
-        ecdar_backend_server::EcdarBackend, CreateUserRequest, GetAuthTokenRequest,
-        GetAuthTokenResponse, QueryRequest, QueryResponse, SimulationStartRequest,
-        SimulationStepRequest, SimulationStepResponse, UpdateAccessRequest, UpdateUserRequest, UserTokenResponse,
-=======
-        ecdar_backend_server::EcdarBackend, CreateUserRequest, DeleteAccessRequest,
-        GetAuthTokenRequest, GetAuthTokenResponse, QueryRequest, QueryResponse,
-        SimulationStartRequest, SimulationStepRequest, SimulationStepResponse, UpdateUserRequest,
-        UserTokenResponse,
->>>>>>> 4c1c266b
+        ecdar_backend_server::EcdarBackend, CreateAccessRequest, CreateUserRequest,
+        DeleteAccessRequest, GetAuthTokenRequest, GetAuthTokenResponse, QueryRequest,
+        QueryResponse, SimulationStartRequest, SimulationStepRequest, SimulationStepResponse,
+        UpdateAccessRequest, UpdateUserRequest, UserTokenResponse,
     },
 };
 
@@ -250,15 +241,18 @@
     }
 
     /// Endpoint for updating an access record.
-    /// 
+    ///
     /// Takes `UpdateAccessRequest` as input
-    /// 
+    ///
     /// Returns a `Status` as response
-    /// 
+    ///
     /// `model_id` and `user_id` is set to 0 since they won't be updated in the database.
-    async fn update_access(&self, request: Request<UpdateAccessRequest>) -> Result<Response<()>, Status> {
+    async fn update_access(
+        &self,
+        request: Request<UpdateAccessRequest>,
+    ) -> Result<Response<()>, Status> {
         let message = request.get_ref().clone();
-        
+
         let uid = get_uid_from_request(&request)?;
 
         let role = message.role.map_or("".to_string(), |m| m);
