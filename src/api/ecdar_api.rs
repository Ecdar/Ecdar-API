use crate::api::context_collection::ContextCollection;
use regex::Regex;
use sea_orm::SqlErr;
use std::sync::Arc;
use tonic::{Code, Request, Response, Status};

use crate::api::auth::{RequestExt, Token, TokenType};
use crate::database::{session_context::SessionContextTrait, user_context::UserContextTrait};

use super::server::server::DeleteModelRequest;
use super::server::server::{
    ecdar_api_auth_server::EcdarApiAuth,
    ecdar_api_server::EcdarApi,
    ecdar_backend_server::EcdarBackend,
    get_auth_token_request::{user_credentials, UserCredentials},
    CreateAccessRequest, CreateQueryRequest, CreateUserRequest, DeleteAccessRequest,
    DeleteQueryRequest, GetAuthTokenRequest, GetAuthTokenResponse, QueryRequest, QueryResponse,
    SimulationStartRequest, SimulationStepRequest, SimulationStepResponse, UpdateAccessRequest,
    UpdateQueryRequest, UpdateUserRequest, UserTokenResponse,
};
use crate::entities::{access, query, session, user};

#[derive(Clone)]
pub struct ConcreteEcdarApi {
    contexts: ContextCollection,
}

/// Updates or creates a session in the database for a given user.
///
///
/// # Errors
/// This function will return an error if the database context returns an error
/// or if a session is not found when trying to update an existing one.
pub async fn handle_session(
    session_context: Arc<dyn SessionContextTrait>,
    request: &Request<GetAuthTokenRequest>,
    is_new_session: bool,
    access_token: String,
    refresh_token: String,
    uid: String,
) -> Result<(), Status> {
    if is_new_session {
        let res = session_context
            .create(session::Model {
                id: Default::default(),
                access_token: access_token.clone(),
                refresh_token: refresh_token.clone(),
                updated_at: Default::default(),
                user_id: uid.parse().unwrap(),
            })
            .await;
        return match res {
            Ok(_) => Ok(()),
            Err(e) => Err(Status::new(Code::Internal, e.to_string())),
        };
    } else {
        let mut session = match session_context
            .get_by_refresh_token(request.token_string().unwrap())
            .await
        {
            Ok(Some(session)) => session,
            Ok(None) => {
                return Err(Status::new(
                    Code::Unauthenticated,
                    "No session found with given refresh token",
                ));
            }
            Err(err) => return Err(Status::new(Code::Internal, err.to_string())),
        };

        session.access_token = access_token.clone();
        session.refresh_token = refresh_token.clone();

        match session_context.update(session).await {
            Ok(_) => (),
            Err(err) => return Err(Status::new(Code::Internal, err.to_string())),
        };
    }
    Ok(())
}

fn is_valid_email(email: &str) -> bool {
    Regex::new(r"^[a-zA-Z0-9._%+-]+@[a-zA-Z0-9.-]+\.[a-zA-Z]{2,}$")
        .unwrap()
        .is_match(email)
}

fn is_valid_username(username: &str) -> bool {
    Regex::new(r"^[a-zA-Z0-9_]{3,32}$")
        .unwrap()
        .is_match(username)
}

impl ConcreteEcdarApi {
    pub fn new(contexts: ContextCollection) -> Self {
        ConcreteEcdarApi { contexts }
    }
}

#[tonic::async_trait]
impl EcdarApi for ConcreteEcdarApi {
    async fn get_model(&self, _request: Request<()>) -> Result<Response<()>, Status> {
        todo!()
    }

    async fn create_model(&self, _request: Request<()>) -> Result<Response<()>, Status> {
        todo!()
    }

    async fn update_model(&self, _request: Request<()>) -> Result<Response<()>, Status> {
        todo!()
    }

    /// Deletes a Model from the database.
    ///
    /// # Errors
    /// This function will return an error if the model does not exist in the database
    /// or if the user is not the model owner.
    async fn delete_model(
        &self,
        request: Request<DeleteModelRequest>,
    ) -> Result<Response<()>, Status> {
        let uid = request
            .uid()
            .ok_or(Status::internal("Could not get uid from request metadata"))?;
        let model_id = request.get_ref().id;

        let model = match self.model_context.get_by_id(model_id).await {
            Ok(Some(model)) => model,
            Ok(None) => return Err(Status::new(Code::NotFound, "No model found with given id")),
            Err(err) => return Err(Status::new(Code::Internal, err.to_string())),
        };

        // Check if user is owner and thereby has permission to delete model
        if model.owner_id != uid {
            return Err(Status::new(
                Code::PermissionDenied,
                "You do not have permission to delete this model",
            ));
        }

        match self.model_context.delete(model_id).await {
            Ok(_) => Ok(Response::new(())),
            Err(error) => match error {
                sea_orm::DbErr::RecordNotFound(message) => {
                    Err(Status::new(Code::NotFound, message))
                }
                _ => Err(Status::new(Code::Internal, error.to_string())),
            },
        }
    }

    async fn list_models_info(&self, _request: Request<()>) -> Result<Response<()>, Status> {
        todo!()
    }

    /// Creates an access in the database.
    /// # Errors
    /// Returns an error if the database context fails to create the access
    async fn create_access(
        &self,
        request: Request<CreateAccessRequest>,
    ) -> Result<Response<()>, Status> {
        let access = request.get_ref();

        let access = access::Model {
            id: Default::default(),
            role: access.role.to_string(),
            model_id: access.model_id,
            user_id: access.user_id,
        };

        match self.contexts.access_context.create(access).await {
            Ok(_) => Ok(Response::new(())),
            Err(error) => Err(Status::new(Code::Internal, error.to_string())),
        }
    }

    /// Endpoint for updating an access record.
    ///
    /// Takes `UpdateAccessRequest` as input
    ///
    /// Returns a `Status` as response
    ///
    /// `model_id` and `user_id` is set to 'default' since they won't be updated in the database.
    async fn update_access(
        &self,
        request: Request<UpdateAccessRequest>,
    ) -> Result<Response<()>, Status> {
        let message = request.get_ref().clone();

        let access = access::Model {
            id: message.id,
            role: message.role,
            model_id: Default::default(),
            user_id: Default::default(),
        };

        match self.contexts.access_context.update(access).await {
            Ok(_) => Ok(Response::new(())),
            Err(error) => Err(Status::new(Code::Internal, error.to_string())),
        }
    }

    /// Deletes the an Access from the database. This has no sideeffects.
    ///
    /// # Errors
    /// This function will return an error if the access does not exist in the database.
    async fn delete_access(
        &self,
        request: Request<DeleteAccessRequest>,
    ) -> Result<Response<()>, Status> {
        match self
            .contexts
            .access_context
            .delete(request.get_ref().id)
            .await
        {
            Ok(_) => Ok(Response::new(())),
            Err(error) => match error {
                sea_orm::DbErr::RecordNotFound(message) => {
                    Err(Status::new(Code::NotFound, message))
                }
                _ => Err(Status::new(Code::Internal, error.to_string())),
            },
        }
    }

    /// Updates a user record in the database.
    /// # Errors
    /// Returns an error if the database context fails to update the user or
    /// if the uid could not be parsed from the request metadata.
    async fn update_user(
        &self,
        request: Request<UpdateUserRequest>,
    ) -> Result<Response<()>, Status> {
        let message = request.get_ref().clone();

        let uid = request
            .uid()
            .ok_or(Status::internal("Could not get uid from request metadata"))?;

        // Get user from database
        let user = self
            .contexts
            .user_context
            .get_by_id(uid)
            .await
            .map_err(|err| Status::new(Code::Internal, err.to_string()))?
            .ok_or_else(|| Status::new(Code::Internal, "No user found with given uid"))?;

        // Record to be inserted in database
        let new_user = user::Model {
            id: uid,
            username: match message.clone().username {
                Some(username) => {
                    if is_valid_username(username.as_str()) {
                        username
                    } else {
                        return Err(Status::new(Code::InvalidArgument, "Invalid username"));
                    }
                }
                None => user.username,
            },
            email: match message.clone().email {
                Some(email) => {
                    if is_valid_email(email.as_str()) {
                        email
                    } else {
                        return Err(Status::new(Code::InvalidArgument, "Invalid email"));
                    }
                }
                None => user.email,
            },
            password: match message.clone().password {
                Some(password) => self.contexts.hashing_context.hash_password(password),
                None => user.password,
            },
        };

        // Update user in database
        match self.contexts.user_context.update(new_user).await {
            Ok(_) => Ok(Response::new(())),
            Err(error) => Err(Status::new(Code::Internal, error.to_string())),
        }
    }

    /// Deletes a user from the database.
    /// # Errors
    /// Returns an error if the database context fails to delete the user or
    /// if the uid could not be parsed from the request metadata.
    async fn delete_user(&self, request: Request<()>) -> Result<Response<()>, Status> {
        let uid = request
            .uid()
            .ok_or(Status::internal("Could not get uid from request metadata"))?;

        // Delete user from database
        match self.contexts.user_context.delete(uid).await {
            Ok(_) => Ok(Response::new(())),
            Err(error) => Err(Status::new(Code::Internal, error.to_string())),
        }
    }

    /// Creates a query in the database
    /// # Errors
    /// Returns an error if the database context fails to create the query or
    async fn create_query(
        &self,
        request: Request<CreateQueryRequest>,
    ) -> Result<Response<()>, Status> {
        let query_request = request.get_ref();
        let query = query::Model {
            id: Default::default(),
            string: query_request.string.to_string(),
            result: Default::default(),
            outdated: Default::default(),
            model_id: query_request.model_id,
        };

        match self.contexts.query_context.create(query).await {
            Ok(_) => Ok(Response::new(())),
            Err(error) => Err(Status::new(Code::Internal, error.to_string())),
        }
    }

    /// Endpoint for updating a query record.
    ///
    /// Takes `UpdateQueryRequest` as input
    ///
    /// Returns a `Status` as response
    async fn update_query(
        &self,
        request: Request<UpdateQueryRequest>,
    ) -> Result<Response<()>, Status> {
        let message = request.get_ref().clone();

        let old_query_res = self
            .contexts
            .query_context
            .get_by_id(message.id)
            .await
            .map_err(|err| Status::new(Code::Internal, err.to_string()))?;

        let old_query = match old_query_res {
            Some(oq) => oq,
            None => return Err(Status::new(Code::NotFound, "Query not found".to_string())),
        };

        let query = query::Model {
            id: message.id,
            model_id: Default::default(),
            string: message.string,
            result: old_query.result,
            outdated: old_query.outdated,
        };

        match self.contexts.query_context.update(query).await {
            Ok(_) => Ok(Response::new(())),
            Err(error) => Err(Status::new(Code::Internal, error.to_string())),
        }
    }

    /// Deletes a query record in the database.
    /// # Errors
    /// Returns an error if the provided query_id is not found in the database.
    async fn delete_query(
        &self,
        request: Request<DeleteQueryRequest>,
    ) -> Result<Response<()>, Status> {
        match self
            .contexts
            .query_context
            .delete(request.get_ref().id)
            .await
        {
            Ok(_) => Ok(Response::new(())),
            Err(error) => match error {
                sea_orm::DbErr::RecordNotFound(message) => {
                    Err(Status::new(Code::NotFound, message))
                }
                _ => Err(Status::new(Code::Internal, error.to_string())),
            },
        }
    }
}

async fn get_auth_find_user_helper(
    user_context: Arc<dyn UserContextTrait>,
    user_credentials: UserCredentials,
) -> Result<user::Model, Status> {
    if let Some(user) = user_credentials.user {
        match user {
            user_credentials::User::Username(username) => Ok(user_context
                .get_by_username(username)
                .await
                .map_err(|err| Status::new(Code::Internal, err.to_string()))?
                .ok_or_else(|| Status::new(Code::NotFound, "No user found with given username"))?),

            user_credentials::User::Email(email) => Ok(user_context
                .get_by_email(email)
                .await
                .map_err(|err| Status::new(Code::Internal, err.to_string()))?
                .ok_or_else(|| {
                    Status::new(Code::NotFound, "No user found with the given email")
                })?),
        }
    } else {
        Err(Status::new(Code::InvalidArgument, "No user provided"))
    }
}

#[tonic::async_trait]
impl EcdarApiAuth for ConcreteEcdarApi {
    /// This method is used to get a new access and refresh token for a user.
    ///
    /// # Errors
    /// This function will return an error if the user does not exist in the database,
    /// if the password in the request does not match the user's password,
    /// or if no user is provided in the request.
    async fn get_auth_token(
        &self,
        request: Request<GetAuthTokenRequest>,
    ) -> Result<Response<GetAuthTokenResponse>, Status> {
        let message = request.get_ref().clone();
        let uid: String;
        let user_from_db: user::Model;
        let is_new_session: bool;

        // Get user from credentials
        if let Some(user_credentials) = message.user_credentials {
            let input_password = user_credentials.password.clone();
            user_from_db = get_auth_find_user_helper(
                Arc::clone(&self.contexts.user_context),
                user_credentials,
            )
            .await?;

            // Check if password in request matches users password
            if input_password != user_from_db.password {
                return Err(Status::new(Code::Unauthenticated, "Wrong password"));
            }

            uid = user_from_db.id.to_string();

            // Since the user does not have a refresh_token, a new session has to be made
            is_new_session = true;

            // Get user from refresh_token
        } else {
            let refresh_token = Token::from_str(
                TokenType::RefreshToken,
                request
                    .token_str()
                    .ok_or(Status::unauthenticated("No refresh token provided"))?,
            );
            let token_data = refresh_token.validate()?;
            uid = token_data.claims.sub;

            // Since the user does have a refresh_token, a session already exists
            is_new_session = false;
        }
        // Create new access and refresh token with user id
        let access_token = Token::new(TokenType::AccessToken, &uid)?.to_string();
        let refresh_token = Token::new(TokenType::RefreshToken, &uid)?.to_string();

        // Update or create session in database
        handle_session(
            self.contexts.session_context.clone(),
            &request,
            is_new_session,
            access_token.clone(),
            refresh_token.clone(),
            uid,
        )
        .await?;

        Ok(Response::new(GetAuthTokenResponse {
            access_token,
            refresh_token,
        }))
    }

    async fn create_user(
        &self,
        request: Request<CreateUserRequest>,
    ) -> Result<Response<()>, Status> {
        let message = request.into_inner().clone();

        if !is_valid_username(message.clone().username.as_str()) {
            return Err(Status::new(Code::InvalidArgument, "Invalid username"));
        }

        if !is_valid_email(message.clone().email.as_str()) {
            return Err(Status::new(Code::InvalidArgument, "Invalid email"));
        }

        let user = user::Model {
            id: Default::default(),
            username: message.clone().username,
            password: message.clone().password,
            email: message.clone().email,
        };

        match self.contexts.user_context.create(user).await {
            Ok(_) => Ok(Response::new(())),
            Err(e) => match e.sql_err() {
                Some(SqlErr::UniqueConstraintViolation(e)) => {
                    let error_msg = match e.to_lowercase() {
                        _ if e.contains("username") => "A user with that username already exists",
                        _ if e.contains("email") => "A user with that email already exists",
                        _ => "User already exists",
                    };
                    Err(Status::new(Code::AlreadyExists, error_msg))
                }
                _ => Err(Status::new(Code::Internal, "Could not create user")),
            },
        }
    }
}

/// Implementation of the EcdarBackend trait, which is used to ensure backwards compatability with the Reveaal engine.
#[tonic::async_trait]
impl EcdarBackend for ConcreteEcdarApi {
    async fn get_user_token(
        &self,
        _request: Request<()>,
    ) -> Result<Response<UserTokenResponse>, Status> {
        self.contexts.reveaal_context.get_user_token(_request).await
    }

    async fn send_query(
        &self,
        request: Request<QueryRequest>,
    ) -> Result<Response<QueryResponse>, Status> {
        self.contexts.reveaal_context.send_query(request).await
    }

    async fn start_simulation(
        &self,
        request: Request<SimulationStartRequest>,
    ) -> Result<Response<SimulationStepResponse>, Status> {
        self.contexts
            .reveaal_context
            .start_simulation(request)
            .await
    }

    async fn take_simulation_step(
        &self,
        request: Request<SimulationStepRequest>,
    ) -> Result<Response<SimulationStepResponse>, Status> {
        self.contexts
            .reveaal_context
            .take_simulation_step(request)
            .await
    }
}

#[cfg(test)]
#[path = "../tests/api/query_logic.rs"]
mod query_logic_tests;

#[cfg(test)]
#[path = "../tests/api/access_logic.rs"]
mod access_logic_tests;

#[cfg(test)]
#[path = "../tests/api/user_logic.rs"]
mod user_logic_tests;

#[cfg(test)]
<<<<<<< HEAD
#[path = "../tests/api/query_logic.rs"]
mod query_logic;

#[cfg(test)]
#[path = "../tests/api/model_logic.rs"]
mod model_logic;
=======
#[path = "../tests/api/session_logic.rs"]
mod session_logic_tests;
>>>>>>> d29b0c04
<|MERGE_RESOLUTION|>--- conflicted
+++ resolved
@@ -125,7 +125,7 @@
             .ok_or(Status::internal("Could not get uid from request metadata"))?;
         let model_id = request.get_ref().id;
 
-        let model = match self.model_context.get_by_id(model_id).await {
+        let model = match self.contexts.model_context.get_by_id(model_id).await {
             Ok(Some(model)) => model,
             Ok(None) => return Err(Status::new(Code::NotFound, "No model found with given id")),
             Err(err) => return Err(Status::new(Code::Internal, err.to_string())),
@@ -139,7 +139,7 @@
             ));
         }
 
-        match self.model_context.delete(model_id).await {
+        match self.contexts.model_context.delete(model_id).await {
             Ok(_) => Ok(Response::new(())),
             Err(error) => match error {
                 sea_orm::DbErr::RecordNotFound(message) => {
@@ -569,14 +569,12 @@
 mod user_logic_tests;
 
 #[cfg(test)]
-<<<<<<< HEAD
 #[path = "../tests/api/query_logic.rs"]
 mod query_logic;
 
 #[cfg(test)]
 #[path = "../tests/api/model_logic.rs"]
 mod model_logic;
-=======
+
 #[path = "../tests/api/session_logic.rs"]
-mod session_logic_tests;
->>>>>>> d29b0c04
+mod session_logic_tests;