--- conflicted
+++ resolved
@@ -1,17 +1,9 @@
-<<<<<<< HEAD
-=======
-use std::sync::Arc;
-
-use crate::api::server::server::get_auth_token_request::user_credentials;
-use crate::entities::access;
-use crate::entities::session;
-use bcrypt::hash;
->>>>>>> f2e7a29c
 use chrono::Local;
 use regex::Regex;
 use sea_orm::SqlErr;
 use std::sync::Arc;
 use tonic::{Code, Request, Response, Status};
+use bcrypt::hash;
 
 use crate::api::auth::{RequestExt, Token, TokenType};
 use crate::database::{
@@ -242,14 +234,7 @@
             .ok_or_else(|| Status::new(Code::Internal, "No user found with given uid"))?;
 
         // Record to be inserted in database
-<<<<<<< HEAD
-        let user = user::Model {
-            id: uid,
-            username: new_username.clone(),
-            password: new_password.clone(),
-            email: new_email.clone(),
-=======
-        let new_user = UserEntity {
+        let new_user = user::Model {
             id: Default::default(),
             username: match message.clone().username {
                 Some(username) => {
@@ -275,7 +260,6 @@
                 Some(password) => hash(password, HASH_COST).unwrap(),
                 None => user.password,
             },
->>>>>>> f2e7a29c
         };
 
         // Update user in database
@@ -463,7 +447,7 @@
             refresh_token.clone(),
             uid,
         )
-        .await?;
+            .await?;
 
         Ok(Response::new(GetAuthTokenResponse {
             access_token,
