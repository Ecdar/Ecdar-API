use super::server::server::{
    ecdar_api_auth_server::EcdarApiAuth,
    ecdar_api_server::EcdarApi,
    ecdar_backend_server::EcdarBackend,
    get_auth_token_request::{user_credentials, UserCredentials},
    CreateAccessRequest, CreateModelRequest, CreateModelResponse, CreateQueryRequest,
    CreateUserRequest, DeleteAccessRequest, DeleteModelRequest, DeleteQueryRequest,
    GetAuthTokenRequest, GetAuthTokenResponse, GetModelRequest, GetModelResponse,
<<<<<<< HEAD
    ListAccessInfoResponse, Query, QueryRequest, QueryResponse, SimulationStartRequest,
    SimulationStepRequest, SimulationStepResponse, UpdateAccessRequest, UpdateQueryRequest,
    UpdateUserRequest, UserTokenResponse,
};
use crate::api::context_collection::ContextCollection;
use crate::api::{
    auth::{RequestExt, Token, TokenType},
    server::server::Model,
=======
    ListModelsInfoResponse, QueryRequest, QueryResponse, SimulationStartRequest,
    SimulationStepRequest, SimulationStepResponse, UpdateAccessRequest, UpdateQueryRequest,
    UpdateUserRequest, UserTokenResponse,
>>>>>>> bacc6ced
};
use crate::database::{session_context::SessionContextTrait, user_context::UserContextTrait};
use crate::entities::{access, in_use, model, query, session, user};
use chrono::{Duration, Utc};
use regex::Regex;
use sea_orm::SqlErr;
use serde_json;
use std::sync::Arc;
use tonic::{Code, Request, Response, Status};

const IN_USE_DURATION_MINUTES: i64 = 10;

#[derive(Clone)]
pub struct ConcreteEcdarApi {
    contexts: ContextCollection,
}

/// Updates or creates a session in the database for a given user.
///
///
/// # Errors
/// This function will return an error if the database context returns an error
/// or if a session is not found when trying to update an existing one.
pub async fn handle_session(
    session_context: Arc<dyn SessionContextTrait>,
    request: &Request<GetAuthTokenRequest>,
    is_new_session: bool,
    access_token: String,
    refresh_token: String,
    uid: String,
) -> Result<(), Status> {
    if is_new_session {
        let res = session_context
            .create(session::Model {
                id: Default::default(),
                access_token: access_token.clone(),
                refresh_token: refresh_token.clone(),
                updated_at: Default::default(),
                user_id: uid.parse().unwrap(),
            })
            .await;
        return match res {
            Ok(_) => Ok(()),
            Err(e) => Err(Status::new(Code::Internal, e.to_string())),
        };
    } else {
        let mut session = match session_context
            .get_by_token(TokenType::RefreshToken, request.token_string().unwrap())
            .await
        {
            Ok(Some(session)) => session,
            Ok(None) => {
                return Err(Status::new(
                    Code::Unauthenticated,
                    "No session found with given refresh token",
                ));
            }
            Err(err) => return Err(Status::new(Code::Internal, err.to_string())),
        };

        session.access_token = access_token.clone();
        session.refresh_token = refresh_token.clone();

        match session_context.update(session).await {
            Ok(_) => (),
            Err(err) => return Err(Status::new(Code::Internal, err.to_string())),
        };
    }
    Ok(())
}

fn is_valid_email(email: &str) -> bool {
    Regex::new(r"^[a-zA-Z0-9._%+-]+@[a-zA-Z0-9.-]+\.[a-zA-Z]{2,}$")
        .unwrap()
        .is_match(email)
}

fn is_valid_username(username: &str) -> bool {
    Regex::new(r"^[a-zA-Z0-9_]{3,32}$")
        .unwrap()
        .is_match(username)
}

impl ConcreteEcdarApi {
    pub fn new(contexts: ContextCollection) -> Self {
        ConcreteEcdarApi { contexts }
    }
}

#[tonic::async_trait]
impl EcdarApi for ConcreteEcdarApi {
    async fn get_model(
        &self,
<<<<<<< HEAD
        request: Request<GetModelRequest>,
    ) -> Result<Response<GetModelResponse>, Status> {
        let message = request.get_ref().clone();

        let model_id = message.id;

        let uid = request
            .uid()
            .ok_or(Status::internal("Could not get uid from request metadata"))?;

        let access = self
            .contexts
            .access_context
            .get_access_by_uid_and_model_id(uid, model_id)
            .await
            .map_err(|err| Status::new(Code::Internal, err.to_string()))?
            .ok_or_else(|| {
                Status::new(Code::PermissionDenied, "User does not have access to model")
            })?;

        let model = self
            .contexts
            .model_context
            .get_by_id(model_id)
            .await
            .map_err(|err| Status::new(Code::Internal, err.to_string()))?
            .ok_or_else(|| Status::new(Code::Internal, "Model not found"))?;

        let model = Model {
            id: model.id,
            name: model.name,
            components_info: serde_json::from_value(model.components_info).unwrap(),
            owner_id: model.owner_id,
        };

        let mut in_use_bool = true;
        match self.contexts.in_use_context.get_by_id(model_id).await {
            Ok(Some(in_use)) => {
                if in_use.latest_activity
                    <= (Utc::now().naive_utc() - Duration::minutes(IN_USE_DURATION_MINUTES))
                {
                    in_use_bool = false;

                    if access.role == "Editor" {
                        let session = self
                            .contexts
                            .session_context
                            .get_by_token(TokenType::AccessToken, request.token_string().unwrap())
                            .await
                            .map_err(|err| Status::new(Code::Internal, err.to_string()))?
                            .ok_or_else(|| {
                                Status::new(
                                    Code::Unauthenticated,
                                    "No session found with given access token",
                                )
                            })?;

                        let in_use = in_use::Model {
                            model_id: in_use.model_id,
                            session_id: session.id,
                            latest_activity: Utc::now().naive_utc(),
                        };

                        self.contexts
                            .in_use_context
                            .update(in_use)
                            .await
                            .map_err(|err| Status::new(Code::Internal, err.to_string()))?;
                    }
                }
            }
            Ok(None) => return Err(Status::new(Code::Internal, "No in use found for model")),
            Err(err) => return Err(Status::new(Code::Internal, err.to_string())),
        }

        let queries = self
            .contexts
            .query_context
            .get_all_by_model_id(model_id)
            .await
            .map_err(|err| Status::new(Code::Internal, err.to_string()))?;

        let queries = queries
            .into_iter()
            .map(|query| Query {
                id: query.id,
                model_id: query.model_id,
                query: query.string,
                result: match query.result {
                    Some(result) => serde_json::from_value(result).unwrap(),
                    None => "".to_owned(),
                },
                outdated: query.outdated,
            })
            .collect::<Vec<Query>>();

        Ok(Response::new(GetModelResponse {
            model: Some(model),
            queries,
            in_use: in_use_bool,
        }))
=======
        _request: Request<GetModelRequest>,
    ) -> Result<Response<GetModelResponse>, Status> {
        todo!()
>>>>>>> bacc6ced
    }

    async fn create_model(
        &self,
<<<<<<< HEAD
        request: Request<CreateModelRequest>,
    ) -> Result<Response<CreateModelResponse>, Status> {
        let message = request.get_ref().clone();
        let uid = request
            .uid()
            .ok_or(Status::internal("Could not get uid from request metadata"))?;

        let components_info = match message.clone().components_info {
            Some(components_info) => serde_json::to_value(components_info).unwrap(),
            None => return Err(Status::invalid_argument("No components info provided")),
        };

        let model = model::Model {
            id: Default::default(),
            name: message.clone().name,
            components_info,
            owner_id: uid,
        };

        match self.contexts.model_context.create(model).await {
            Ok(model) => Ok(Response::new(CreateModelResponse { id: model.id })),
            Err(error) => Err(Status::internal(error.to_string())),
        }
=======
        _request: Request<CreateModelRequest>,
    ) -> Result<Response<CreateModelResponse>, Status> {
        todo!()
>>>>>>> bacc6ced
    }

    async fn update_model(&self, _request: Request<()>) -> Result<Response<()>, Status> {
        todo!()
    }

<<<<<<< HEAD
    async fn delete_model(
        &self,
        _request: Request<DeleteModelRequest>,
    ) -> Result<Response<()>, Status> {
        todo!()
    }

    async fn list_access_info(
        &self,
        _request: Request<()>,
    ) -> Result<Response<ListAccessInfoResponse>, Status> {
        todo!()
=======
    /// Deletes a Model from the database.
    ///
    /// # Errors
    /// This function will return an error if the model does not exist in the database
    /// or if the user is not the model owner.
    async fn delete_model(
        &self,
        request: Request<DeleteModelRequest>,
    ) -> Result<Response<()>, Status> {
        let uid = request
            .uid()
            .ok_or(Status::internal("Could not get uid from request metadata"))?;
        let model_id = request.get_ref().id;

        let model = match self.contexts.model_context.get_by_id(model_id).await {
            Ok(Some(model)) => model,
            Ok(None) => return Err(Status::new(Code::NotFound, "No model found with given id")),
            Err(err) => return Err(Status::new(Code::Internal, err.to_string())),
        };

        // Check if user is owner and thereby has permission to delete model
        if model.owner_id != uid {
            return Err(Status::new(
                Code::PermissionDenied,
                "You do not have permission to delete this model",
            ));
        }

        match self.contexts.model_context.delete(model_id).await {
            Ok(_) => Ok(Response::new(())),
            Err(error) => match error {
                sea_orm::DbErr::RecordNotFound(message) => {
                    Err(Status::new(Code::NotFound, message))
                }
                _ => Err(Status::new(Code::Internal, error.to_string())),
            },
        }
    }

    async fn list_models_info(
        &self,
        request: Request<()>,
    ) -> Result<Response<ListModelsInfoResponse>, Status> {
        let uid = request
            .uid()
            .ok_or(Status::internal("Could not get uid from request metadata"))?;

        match self
            .contexts
            .model_context
            .get_models_info_by_uid(uid)
            .await
        {
            Ok(model_info_list) => {
                if model_info_list.is_empty() {
                    return Err(Status::new(
                        Code::NotFound,
                        "No access found for given user",
                    ));
                } else {
                    Ok(Response::new(ListModelsInfoResponse { model_info_list }))
                }
            }
            Err(error) => Err(Status::new(Code::Internal, error.to_string())),
        }
        /*let mut model_info_list_vector: Vec<ModelInfo> = Vec::new(); // Initialize the Vec

        // Get all the models that the user has access to
        match self.model_context.get_model_info_by_uid(uid).await {
            Ok(model_info_list) => {
                for model_info in model_info_list {
                    let model_info_test = ModelInfo {
                        model_id: model_info.model_id,
                        model_name: model_info.model_name,
                        model_owner_id: model_info.model_owner_id,
                        user_role_on_model: model_info.user_role_on_model,
                    };
                    model_info_list_vector.push(model_info_test);
                }

                if model_info_list_vector.is_empty() {
                    return Err(Status::new(
                        Code::NotFound,
                        "No access found for given user",
                    ));
                } else {
                    Ok(Response::new(ListModelInfoResponse {
                        model_info_list: model_info_list_vector,
                    }))
                }
            }
            Err(error) => Err(Status::new(Code::Internal, error.to_string())),
        }*/
>>>>>>> bacc6ced
    }

    /// Creates an access in the database.
    /// # Errors
    /// Returns an error if the database context fails to create the access
    async fn create_access(
        &self,
        request: Request<CreateAccessRequest>,
    ) -> Result<Response<()>, Status> {
        let access = request.get_ref();

        let access = access::Model {
            id: Default::default(),
            role: access.role.to_string(),
            model_id: access.model_id,
            user_id: access.user_id,
        };

        match self.contexts.access_context.create(access).await {
            Ok(_) => Ok(Response::new(())),
            Err(error) => Err(Status::new(Code::Internal, error.to_string())),
        }
    }

    /// Endpoint for updating an access record.
    ///
    /// Takes `UpdateAccessRequest` as input
    ///
    /// Returns a `Status` as response
    ///
    /// `model_id` and `user_id` is set to 'default' since they won't be updated in the database.
    async fn update_access(
        &self,
        request: Request<UpdateAccessRequest>,
    ) -> Result<Response<()>, Status> {
        let message = request.get_ref().clone();

        let access = access::Model {
            id: message.id,
            role: message.role,
            model_id: Default::default(),
            user_id: Default::default(),
        };

        match self.contexts.access_context.update(access).await {
            Ok(_) => Ok(Response::new(())),
            Err(error) => Err(Status::new(Code::Internal, error.to_string())),
        }
    }

    /// Deletes the an Access from the database. This has no sideeffects.
    ///
    /// # Errors
    /// This function will return an error if the access does not exist in the database.
    async fn delete_access(
        &self,
        request: Request<DeleteAccessRequest>,
    ) -> Result<Response<()>, Status> {
        match self
            .contexts
            .access_context
            .delete(request.get_ref().id)
            .await
        {
            Ok(_) => Ok(Response::new(())),
            Err(error) => match error {
                sea_orm::DbErr::RecordNotFound(message) => {
                    Err(Status::new(Code::NotFound, message))
                }
                _ => Err(Status::new(Code::Internal, error.to_string())),
            },
        }
    }

    /// Updates a user record in the database.
    /// # Errors
    /// Returns an error if the database context fails to update the user or
    /// if the uid could not be parsed from the request metadata.
    async fn update_user(
        &self,
        request: Request<UpdateUserRequest>,
    ) -> Result<Response<()>, Status> {
        let message = request.get_ref().clone();

        let uid = request
            .uid()
            .ok_or(Status::internal("Could not get uid from request metadata"))?;

        // Get user from database
        let user = self
            .contexts
            .user_context
            .get_by_id(uid)
            .await
            .map_err(|err| Status::new(Code::Internal, err.to_string()))?
            .ok_or_else(|| Status::new(Code::Internal, "No user found with given uid"))?;

        // Record to be inserted in database
        let new_user = user::Model {
            id: uid,
            username: match message.clone().username {
                Some(username) => {
                    if is_valid_username(username.as_str()) {
                        username
                    } else {
                        return Err(Status::new(Code::InvalidArgument, "Invalid username"));
                    }
                }
                None => user.username,
            },
            email: match message.clone().email {
                Some(email) => {
                    if is_valid_email(email.as_str()) {
                        email
                    } else {
                        return Err(Status::new(Code::InvalidArgument, "Invalid email"));
                    }
                }
                None => user.email,
            },
            password: match message.clone().password {
                Some(password) => self.contexts.hashing_context.hash_password(password),
                None => user.password,
            },
        };

        // Update user in database
        match self.contexts.user_context.update(new_user).await {
            Ok(_) => Ok(Response::new(())),
            Err(error) => Err(Status::new(Code::Internal, error.to_string())),
        }
    }

    /// Deletes a user from the database.
    /// # Errors
    /// Returns an error if the database context fails to delete the user or
    /// if the uid could not be parsed from the request metadata.
    async fn delete_user(&self, request: Request<()>) -> Result<Response<()>, Status> {
        let uid = request
            .uid()
            .ok_or(Status::internal("Could not get uid from request metadata"))?;

        // Delete user from database
        match self.contexts.user_context.delete(uid).await {
            Ok(_) => Ok(Response::new(())),
            Err(error) => Err(Status::new(Code::Internal, error.to_string())),
        }
    }

    /// Creates a query in the database
    /// # Errors
    /// Returns an error if the database context fails to create the query or
    async fn create_query(
        &self,
        request: Request<CreateQueryRequest>,
    ) -> Result<Response<()>, Status> {
        let query_request = request.get_ref();
        let query = query::Model {
            id: Default::default(),
            string: query_request.string.to_string(),
            result: Default::default(),
            outdated: Default::default(),
            model_id: query_request.model_id,
        };

        match self.contexts.query_context.create(query).await {
            Ok(_) => Ok(Response::new(())),
            Err(error) => Err(Status::new(Code::Internal, error.to_string())),
        }
    }

    /// Endpoint for updating a query record.
    ///
    /// Takes `UpdateQueryRequest` as input
    ///
    /// Returns a `Status` as response
    async fn update_query(
        &self,
        request: Request<UpdateQueryRequest>,
    ) -> Result<Response<()>, Status> {
        let message = request.get_ref().clone();

        let old_query_res = self
            .contexts
            .query_context
            .get_by_id(message.id)
            .await
            .map_err(|err| Status::new(Code::Internal, err.to_string()))?;

        let old_query = match old_query_res {
            Some(oq) => oq,
            None => return Err(Status::new(Code::NotFound, "Query not found".to_string())),
        };

        let query = query::Model {
            id: message.id,
            model_id: Default::default(),
            string: message.string,
            result: old_query.result,
            outdated: old_query.outdated,
        };

        match self.contexts.query_context.update(query).await {
            Ok(_) => Ok(Response::new(())),
            Err(error) => Err(Status::new(Code::Internal, error.to_string())),
        }
    }

    /// Deletes a query record in the database.
    /// # Errors
    /// Returns an error if the provided query_id is not found in the database.
    async fn delete_query(
        &self,
        request: Request<DeleteQueryRequest>,
    ) -> Result<Response<()>, Status> {
        match self
            .contexts
            .query_context
            .delete(request.get_ref().id)
            .await
        {
            Ok(_) => Ok(Response::new(())),
            Err(error) => match error {
                sea_orm::DbErr::RecordNotFound(message) => {
                    Err(Status::new(Code::NotFound, message))
                }
                _ => Err(Status::new(Code::Internal, error.to_string())),
            },
        }
    }
}

async fn get_auth_find_user_helper(
    user_context: Arc<dyn UserContextTrait>,
    user_credentials: UserCredentials,
) -> Result<user::Model, Status> {
    if let Some(user) = user_credentials.user {
        match user {
            user_credentials::User::Username(username) => Ok(user_context
                .get_by_username(username)
                .await
                .map_err(|err| Status::new(Code::Internal, err.to_string()))?
                .ok_or_else(|| Status::new(Code::NotFound, "No user found with given username"))?),

            user_credentials::User::Email(email) => Ok(user_context
                .get_by_email(email)
                .await
                .map_err(|err| Status::new(Code::Internal, err.to_string()))?
                .ok_or_else(|| {
                    Status::new(Code::NotFound, "No user found with the given email")
                })?),
        }
    } else {
        Err(Status::new(Code::InvalidArgument, "No user provided"))
    }
}

#[tonic::async_trait]
impl EcdarApiAuth for ConcreteEcdarApi {
    /// This method is used to get a new access and refresh token for a user.
    ///
    /// # Errors
    /// This function will return an error if the user does not exist in the database,
    /// if the password in the request does not match the user's password,
    /// or if no user is provided in the request.
    async fn get_auth_token(
        &self,
        request: Request<GetAuthTokenRequest>,
    ) -> Result<Response<GetAuthTokenResponse>, Status> {
        let message = request.get_ref().clone();
        let uid: String;
        let user_from_db: user::Model;
        let is_new_session: bool;

        // Get user from credentials
        if let Some(user_credentials) = message.user_credentials {
            let input_password = user_credentials.password.clone();
            user_from_db = get_auth_find_user_helper(
                Arc::clone(&self.contexts.user_context),
                user_credentials,
            )
            .await?;

            // Check if password in request matches users password
            if input_password != user_from_db.password {
                return Err(Status::new(Code::Unauthenticated, "Wrong password"));
            }

            uid = user_from_db.id.to_string();

            // Since the user does not have a refresh_token, a new session has to be made
            is_new_session = true;

            // Get user from refresh_token
        } else {
            let refresh_token = Token::from_str(
                TokenType::RefreshToken,
                request
                    .token_str()
                    .ok_or(Status::unauthenticated("No refresh token provided"))?,
            );
            let token_data = refresh_token.validate()?;
            uid = token_data.claims.sub;

            // Since the user does have a refresh_token, a session already exists
            is_new_session = false;
        }
        // Create new access and refresh token with user id
        let access_token = Token::new(TokenType::AccessToken, &uid)?.to_string();
        let refresh_token = Token::new(TokenType::RefreshToken, &uid)?.to_string();

        // Update or create session in database
        handle_session(
            self.contexts.session_context.clone(),
            &request,
            is_new_session,
            access_token.clone(),
            refresh_token.clone(),
            uid,
        )
        .await?;

        Ok(Response::new(GetAuthTokenResponse {
            access_token,
            refresh_token,
        }))
    }

    async fn create_user(
        &self,
        request: Request<CreateUserRequest>,
    ) -> Result<Response<()>, Status> {
        let message = request.into_inner().clone();

        if !is_valid_username(message.clone().username.as_str()) {
            return Err(Status::new(Code::InvalidArgument, "Invalid username"));
        }

        if !is_valid_email(message.clone().email.as_str()) {
            return Err(Status::new(Code::InvalidArgument, "Invalid email"));
        }

        let user = user::Model {
            id: Default::default(),
            username: message.clone().username,
            password: message.clone().password,
            email: message.clone().email,
        };

        match self.contexts.user_context.create(user).await {
            Ok(_) => Ok(Response::new(())),
            Err(e) => match e.sql_err() {
                Some(SqlErr::UniqueConstraintViolation(e)) => {
                    let error_msg = match e.to_lowercase() {
                        _ if e.contains("username") => "A user with that username already exists",
                        _ if e.contains("email") => "A user with that email already exists",
                        _ => "User already exists",
                    };
                    Err(Status::new(Code::AlreadyExists, error_msg))
                }
                _ => Err(Status::new(Code::Internal, "Could not create user")),
            },
        }
    }
}

/// Implementation of the EcdarBackend trait, which is used to ensure backwards compatability with the Reveaal engine.
#[tonic::async_trait]
impl EcdarBackend for ConcreteEcdarApi {
    async fn get_user_token(
        &self,
        _request: Request<()>,
    ) -> Result<Response<UserTokenResponse>, Status> {
        self.contexts.reveaal_context.get_user_token(_request).await
    }

    async fn send_query(
        &self,
        request: Request<QueryRequest>,
    ) -> Result<Response<QueryResponse>, Status> {
        self.contexts.reveaal_context.send_query(request).await
    }

    async fn start_simulation(
        &self,
        request: Request<SimulationStartRequest>,
    ) -> Result<Response<SimulationStepResponse>, Status> {
        self.contexts
            .reveaal_context
            .start_simulation(request)
            .await
    }

    async fn take_simulation_step(
        &self,
        request: Request<SimulationStepRequest>,
    ) -> Result<Response<SimulationStepResponse>, Status> {
        self.contexts
            .reveaal_context
            .take_simulation_step(request)
            .await
    }
}

#[cfg(test)]
#[path = "../tests/api/query_logic.rs"]
mod query_logic_tests;

#[cfg(test)]
#[path = "../tests/api/access_logic.rs"]
mod access_logic_tests;

#[cfg(test)]
#[path = "../tests/api/model_logic.rs"]
mod model_logic_tests;

#[cfg(test)]
#[path = "../tests/api/user_logic.rs"]
mod user_logic_tests;

#[cfg(test)]
#[path = "../tests/api/model_logic.rs"]
mod model_logic_tests;

#[cfg(test)]
#[path = "../tests/api/session_logic.rs"]
mod session_logic_tests;<|MERGE_RESOLUTION|>--- conflicted
+++ resolved
@@ -6,8 +6,7 @@
     CreateAccessRequest, CreateModelRequest, CreateModelResponse, CreateQueryRequest,
     CreateUserRequest, DeleteAccessRequest, DeleteModelRequest, DeleteQueryRequest,
     GetAuthTokenRequest, GetAuthTokenResponse, GetModelRequest, GetModelResponse,
-<<<<<<< HEAD
-    ListAccessInfoResponse, Query, QueryRequest, QueryResponse, SimulationStartRequest,
+    ListModelsInfoResponse, QueryRequest, QueryResponse, SimulationStartRequest,
     SimulationStepRequest, SimulationStepResponse, UpdateAccessRequest, UpdateQueryRequest,
     UpdateUserRequest, UserTokenResponse,
 };
@@ -15,11 +14,6 @@
 use crate::api::{
     auth::{RequestExt, Token, TokenType},
     server::server::Model,
-=======
-    ListModelsInfoResponse, QueryRequest, QueryResponse, SimulationStartRequest,
-    SimulationStepRequest, SimulationStepResponse, UpdateAccessRequest, UpdateQueryRequest,
-    UpdateUserRequest, UserTokenResponse,
->>>>>>> bacc6ced
 };
 use crate::database::{session_context::SessionContextTrait, user_context::UserContextTrait};
 use crate::entities::{access, in_use, model, query, session, user};
@@ -113,7 +107,6 @@
 impl EcdarApi for ConcreteEcdarApi {
     async fn get_model(
         &self,
-<<<<<<< HEAD
         request: Request<GetModelRequest>,
     ) -> Result<Response<GetModelResponse>, Status> {
         let message = request.get_ref().clone();
@@ -215,16 +208,10 @@
             queries,
             in_use: in_use_bool,
         }))
-=======
-        _request: Request<GetModelRequest>,
-    ) -> Result<Response<GetModelResponse>, Status> {
-        todo!()
->>>>>>> bacc6ced
     }
 
     async fn create_model(
         &self,
-<<<<<<< HEAD
         request: Request<CreateModelRequest>,
     ) -> Result<Response<CreateModelResponse>, Status> {
         let message = request.get_ref().clone();
@@ -248,31 +235,12 @@
             Ok(model) => Ok(Response::new(CreateModelResponse { id: model.id })),
             Err(error) => Err(Status::internal(error.to_string())),
         }
-=======
-        _request: Request<CreateModelRequest>,
-    ) -> Result<Response<CreateModelResponse>, Status> {
-        todo!()
->>>>>>> bacc6ced
     }
 
     async fn update_model(&self, _request: Request<()>) -> Result<Response<()>, Status> {
         todo!()
     }
 
-<<<<<<< HEAD
-    async fn delete_model(
-        &self,
-        _request: Request<DeleteModelRequest>,
-    ) -> Result<Response<()>, Status> {
-        todo!()
-    }
-
-    async fn list_access_info(
-        &self,
-        _request: Request<()>,
-    ) -> Result<Response<ListAccessInfoResponse>, Status> {
-        todo!()
-=======
     /// Deletes a Model from the database.
     ///
     /// # Errors
@@ -366,7 +334,6 @@
             }
             Err(error) => Err(Status::new(Code::Internal, error.to_string())),
         }*/
->>>>>>> bacc6ced
     }
 
     /// Creates an access in the database.
