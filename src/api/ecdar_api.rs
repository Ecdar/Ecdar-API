use std::env;

use tonic::{Code, Request, Response, Status};

use crate::api::server::server::ecdar_api_auth_server::EcdarApiAuth;
use crate::api::server::server::ecdar_api_server::EcdarApi;
use crate::api::server::server::ecdar_backend_client::EcdarBackendClient;
use crate::database::access_context::AccessContext;
use crate::database::database_context::DatabaseContext;
use crate::database::entity_context::EntityContextTrait;
use crate::database::in_use_context::InUseContext;
use crate::database::model_context::ModelContext;
use crate::database::query_context::QueryContext;
use crate::database::session_context::SessionContext;
use crate::database::user_context::UserContext;

use super::{
    auth,
    server::server::{
        ecdar_backend_server::EcdarBackend, GetAuthTokenRequest, GetAuthTokenResponse,
        QueryRequest, QueryResponse, SimulationStartRequest, SimulationStepRequest,
        SimulationStepResponse, UserTokenResponse, DeleteUserRequest, CreateUserRequest, CreateUserResponse
    },
};

#[derive(Debug)]
pub struct ConcreteEcdarApi {
    reveaal_address: String,
    db_context: Box<DatabaseContext>,
    model_context: Box<ModelContext>,
    user_context: Box<UserContext>,
    access_context: Box<AccessContext>,
    query_context: Box<QueryContext>,
    session_context: Box<SessionContext>,
    in_use_context: Box<InUseContext>,
}

impl ConcreteEcdarApi {
    pub async fn new(db_context: Box<DatabaseContext>) -> Self {
        ConcreteEcdarApi {
            reveaal_address: env::var("REVEAAL_ADDRESS")
                .expect("Expected REVEAAL_ADDRESS to be set."),
            db_context: db_context.clone(),
            model_context: Box::new(ModelContext::new(db_context.clone())),
            user_context: Box::new(UserContext::new(db_context.clone())),
            access_context: Box::new(AccessContext::new(db_context.clone())),
            query_context: Box::new(QueryContext::new(db_context.clone())),
            session_context: Box::new(SessionContext::new(db_context.clone())),
            in_use_context: Box::new(InUseContext::new(db_context.clone())),
        }
    }
}

#[tonic::async_trait]
impl EcdarApi for ConcreteEcdarApi {
<<<<<<< HEAD

}

#[tonic::async_trait]
impl EcdarApiAuth for ConcreteEcdarApi {
    async fn get_auth_token(
        &self,
        request: Request<GetAuthTokenRequest>,
    ) -> Result<Response<GetAuthTokenResponse>, Status> {
        let uid = "1234";
        let token = auth::create_jwt(&uid);

        match token {
            Ok(token) => Ok(Response::new(GetAuthTokenResponse { token })),
            Err(e) => Err(Status::new(Code::Internal, e.to_string())),
        }
=======
    async fn list_models_info(
        &self,
        _request: Request<()>,
    ) -> Result<Response<()>, Status> {
        todo!()
    }

    async fn get_model(
        &self,
        _request: Request<()>,
    ) -> Result<Response<()>, Status> {
        todo!()
    }

    async fn create_model(
        &self,
        _request: Request<()>,
    ) -> Result<Response<()>, Status> {
        todo!()
    }

    async fn update_model(
        &self,
        _request: Request<()>,
    ) -> Result<Response<()>, Status> {
        todo!()
    }

    async fn delete_model(
        &self,
        _request: Request<()>,
    ) -> Result<Response<()>, Status> {
        todo!()
>>>>>>> 83b1b5ef
    }

    async fn create_user(
        &self,
        _request: Request<CreateUserRequest>,
    ) -> Result<Response<CreateUserResponse>, Status> {
        todo!()
    }

    async fn update_user(
        &self,
        _request: Request<()>,
    ) -> Result<Response<()>, Status> {
        todo!()
    }

    async fn delete_user(
        &self,
        request: Request<DeleteUserRequest>,
    ) -> Result<Response<()>, Status> {
        // Get uid from request metadata
        let uid = match request.metadata().get("uid").unwrap().to_str() {
            Ok(uid) => uid,
            Err(_) => return Err(Status::new(Code::Internal, "Could not get uid from request metadata")),
        };

        match self.user_context.delete(uid.parse().unwrap()).await {
            Ok(_) => Ok(Response::new(())),
            Err(error) => Err(Status::new(Code::Internal, error.to_string())),
        }
    }

    async fn create_access(
        &self,
        _request: Request<()>,
    ) -> Result<Response<()>, Status> {
        todo!()
    }

    async fn update_access(
        &self,
        _request: Request<()>,
    ) -> Result<Response<()>, Status> {
        todo!()
    }

    async fn delete_access(
        &self,
        _request: Request<()>,
    ) -> Result<Response<()>, Status> {
        todo!()
    }
}

/// Implementation of the EcdarBackend trait, which is used to ensure backwards compatability with the Reveaal engine.
#[tonic::async_trait]
impl EcdarBackend for ConcreteEcdarApi {
    async fn get_user_token(
        &self,
        _request: Request<()>,
    ) -> Result<Response<UserTokenResponse>, Status> {
        let mut client = EcdarBackendClient::connect(self.reveaal_address.clone())
            .await
            .unwrap();
        client.get_user_token(_request).await
    }

    async fn send_query(
        &self,
        request: Request<QueryRequest>,
    ) -> Result<Response<QueryResponse>, Status> {
        let mut client = EcdarBackendClient::connect(self.reveaal_address.clone())
            .await
            .unwrap();
        client.send_query(request).await
    }

    async fn start_simulation(
        &self,
        request: Request<SimulationStartRequest>,
    ) -> Result<Response<SimulationStepResponse>, Status> {
        let mut client = EcdarBackendClient::connect(self.reveaal_address.clone())
            .await
            .unwrap();
        client.start_simulation(request).await
    }

    async fn take_simulation_step(
        &self,
        request: Request<SimulationStepRequest>,
    ) -> Result<Response<SimulationStepResponse>, Status> {
        let mut client = EcdarBackendClient::connect(self.reveaal_address.clone())
            .await
            .unwrap();
        client.take_simulation_step(request).await
    }
}<|MERGE_RESOLUTION|>--- conflicted
+++ resolved
@@ -1,10 +1,7 @@
-use std::env;
-
-use tonic::{Code, Request, Response, Status};
-
 use crate::api::server::server::ecdar_api_auth_server::EcdarApiAuth;
 use crate::api::server::server::ecdar_api_server::EcdarApi;
 use crate::api::server::server::ecdar_backend_client::EcdarBackendClient;
+use crate::api::server::server::{CreateUserRequest, CreateUserResponse};
 use crate::database::access_context::AccessContext;
 use crate::database::database_context::DatabaseContext;
 use crate::database::entity_context::EntityContextTrait;
@@ -13,13 +10,16 @@
 use crate::database::query_context::QueryContext;
 use crate::database::session_context::SessionContext;
 use crate::database::user_context::UserContext;
+use crate::entities::*;
+use std::env;
+use tonic::{Code, Request, Response, Status};
 
 use super::{
     auth,
     server::server::{
-        ecdar_backend_server::EcdarBackend, GetAuthTokenRequest, GetAuthTokenResponse,
-        QueryRequest, QueryResponse, SimulationStartRequest, SimulationStepRequest,
-        SimulationStepResponse, UserTokenResponse, DeleteUserRequest, CreateUserRequest, CreateUserResponse
+        ecdar_backend_server::EcdarBackend, DeleteUserRequest, GetAuthTokenRequest,
+        GetAuthTokenResponse, QueryRequest, QueryResponse, SimulationStartRequest,
+        SimulationStepRequest, SimulationStepResponse, UpdateUserRequest, UserTokenResponse,
     },
 };
 
@@ -53,8 +53,65 @@
 
 #[tonic::async_trait]
 impl EcdarApi for ConcreteEcdarApi {
-<<<<<<< HEAD
+    async fn list_models_info(&self, _request: Request<()>) -> Result<Response<()>, Status> {
+        todo!()
+    }
 
+    async fn get_model(&self, _request: Request<()>) -> Result<Response<()>, Status> {
+        todo!()
+    }
+
+    async fn create_model(&self, _request: Request<()>) -> Result<Response<()>, Status> {
+        todo!()
+    }
+
+    async fn update_model(&self, _request: Request<()>) -> Result<Response<()>, Status> {
+        todo!()
+    }
+
+    async fn delete_model(&self, _request: Request<()>) -> Result<Response<()>, Status> {
+        todo!()
+    }
+
+    async fn update_user(
+        &self,
+        _request: Request<UpdateUserRequest>,
+    ) -> Result<Response<()>, Status> {
+        todo!()
+    }
+
+    async fn delete_user(
+        &self,
+        request: Request<DeleteUserRequest>,
+    ) -> Result<Response<()>, Status> {
+        // Get uid from request metadata
+        let uid = match request.metadata().get("uid").unwrap().to_str() {
+            Ok(uid) => uid,
+            Err(_) => {
+                return Err(Status::new(
+                    Code::Internal,
+                    "Could not get uid from request metadata",
+                ))
+            }
+        };
+
+        match self.user_context.delete(uid.parse().unwrap()).await {
+            Ok(_) => Ok(Response::new(())),
+            Err(error) => Err(Status::new(Code::Internal, error.to_string())),
+        }
+    }
+
+    async fn create_access(&self, _request: Request<()>) -> Result<Response<()>, Status> {
+        todo!()
+    }
+
+    async fn update_access(&self, _request: Request<()>) -> Result<Response<()>, Status> {
+        todo!()
+    }
+
+    async fn delete_access(&self, _request: Request<()>) -> Result<Response<()>, Status> {
+        todo!()
+    }
 }
 
 #[tonic::async_trait]
@@ -70,92 +127,26 @@
             Ok(token) => Ok(Response::new(GetAuthTokenResponse { token })),
             Err(e) => Err(Status::new(Code::Internal, e.to_string())),
         }
-=======
-    async fn list_models_info(
-        &self,
-        _request: Request<()>,
-    ) -> Result<Response<()>, Status> {
-        todo!()
-    }
-
-    async fn get_model(
-        &self,
-        _request: Request<()>,
-    ) -> Result<Response<()>, Status> {
-        todo!()
-    }
-
-    async fn create_model(
-        &self,
-        _request: Request<()>,
-    ) -> Result<Response<()>, Status> {
-        todo!()
-    }
-
-    async fn update_model(
-        &self,
-        _request: Request<()>,
-    ) -> Result<Response<()>, Status> {
-        todo!()
-    }
-
-    async fn delete_model(
-        &self,
-        _request: Request<()>,
-    ) -> Result<Response<()>, Status> {
-        todo!()
->>>>>>> 83b1b5ef
     }
 
     async fn create_user(
         &self,
-        _request: Request<CreateUserRequest>,
+        request: Request<CreateUserRequest>,
     ) -> Result<Response<CreateUserResponse>, Status> {
-        todo!()
-    }
-
-    async fn update_user(
-        &self,
-        _request: Request<()>,
-    ) -> Result<Response<()>, Status> {
-        todo!()
-    }
-
-    async fn delete_user(
-        &self,
-        request: Request<DeleteUserRequest>,
-    ) -> Result<Response<()>, Status> {
-        // Get uid from request metadata
-        let uid = match request.metadata().get("uid").unwrap().to_str() {
-            Ok(uid) => uid,
-            Err(_) => return Err(Status::new(Code::Internal, "Could not get uid from request metadata")),
+        let message = request.into_inner().clone();
+        let mut user = user::Model {
+            id: Default::default(),
+            username: message.clone().username,
+            password: message.clone().password,
+            email: message.clone().email,
         };
-
-        match self.user_context.delete(uid.parse().unwrap()).await {
-            Ok(_) => Ok(Response::new(())),
-            Err(error) => Err(Status::new(Code::Internal, error.to_string())),
-        }
-    }
-
-    async fn create_access(
-        &self,
-        _request: Request<()>,
-    ) -> Result<Response<()>, Status> {
-        todo!()
-    }
-
-    async fn update_access(
-        &self,
-        _request: Request<()>,
-    ) -> Result<Response<()>, Status> {
-        todo!()
-    }
-
-    async fn delete_access(
-        &self,
-        _request: Request<()>,
-    ) -> Result<Response<()>, Status> {
-        todo!()
+        user = self
+            .user_context
+            .create(user.clone())
+            .await
+            .expect("Failed to create user");
+        let token = auth::create_jwt(&user.id.to_string()).expect("Failed to create token");
+        Ok(Response::new(CreateUserResponse { token }))
     }
 }
 
