--- conflicted
+++ resolved
@@ -20,12 +20,8 @@
 use super::{
     auth,
     server::server::{
-<<<<<<< HEAD
         ecdar_backend_server::EcdarBackend, CreateQueryRequest, CreateUserRequest,
-=======
-        ecdar_backend_server::EcdarBackend, CreateUserRequest, DeleteQueryRequest,
->>>>>>> a60b2b84
-        GetAuthTokenRequest, GetAuthTokenResponse, QueryRequest, QueryResponse,
+        DeleteQueryRequest, GetAuthTokenRequest, GetAuthTokenResponse, QueryRequest, QueryResponse,
         SimulationStartRequest, SimulationStepRequest, SimulationStepResponse, UpdateUserRequest,
         UserTokenResponse,
     },
