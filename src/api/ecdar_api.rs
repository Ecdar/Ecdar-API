--- conflicted
+++ resolved
@@ -7,16 +7,9 @@
     CreateAccessRequest, CreateModelRequest, CreateModelResponse, CreateQueryRequest,
     CreateUserRequest, DeleteAccessRequest, DeleteModelRequest, DeleteQueryRequest,
     GetAuthTokenRequest, GetAuthTokenResponse, GetModelRequest, GetModelResponse,
-<<<<<<< HEAD
     ListModelsInfoResponse, Query, QueryRequest, QueryResponse, SimulationStartRequest,
     SimulationStepRequest, SimulationStepResponse, UpdateAccessRequest, UpdateModelRequest,
     UpdateQueryRequest, UpdateUserRequest, UserTokenResponse, ListAccessInfoRequest, ListAccessInfoResponse,
-=======
-    ListAccessInfoRequest, ListAccessInfoResponse, ListModelsInfoResponse, Query, QueryRequest,
-    QueryResponse, SimulationStartRequest, SimulationStepRequest, SimulationStepResponse,
-    UpdateAccessRequest, UpdateModelRequest, UpdateQueryRequest, UpdateUserRequest,
-    UserTokenResponse,
->>>>>>> b79a3d08
 };
 use crate::api::{
     auth::{RequestExt, Token, TokenType},
@@ -112,13 +105,6 @@
 
 #[tonic::async_trait]
 impl EcdarApi for ConcreteEcdarApi {
-    async fn list_access_info(
-        &self,
-        _request: Request<ListAccessInfoRequest>,
-    ) -> Result<Response<ListAccessInfoResponse>, Status> {
-        todo!()
-    }
-
     /// Gets a Model and its queries from the database.
     ///
     /// If the Model is not in use, it will now be in use by the requestees session,
