use crate::api::server::server::get_auth_token_request::user_credentials;
use crate::entities::access;
use crate::entities::session;
<<<<<<< HEAD
=======
use bcrypt::hash;
use chrono::Local;
>>>>>>> 2f1b7df0
use regex::Regex;
use sea_orm::SqlErr;
use std::sync::Arc;
use tonic::{Code, Request, Response, Status};

use crate::api::server::server::{ecdar_api_auth_server::EcdarApiAuth, ecdar_api_server::EcdarApi};
use crate::database::access_context::AccessContextTrait;
use crate::database::in_use_context::InUseContextTrait;
use crate::database::model_context::ModelContextTrait;
use crate::database::query_context::QueryContextTrait;
use crate::database::session_context::SessionContextTrait;
use crate::database::user_context::UserContextTrait;
use crate::entities::query;
use crate::entities::user;

use super::server::server::get_auth_token_request::UserCredentials;
use super::{
    auth,
    server::server::{
        ecdar_backend_server::EcdarBackend, CreateAccessRequest, CreateQueryRequest,
        CreateUserRequest, DeleteAccessRequest, DeleteQueryRequest, GetAuthTokenRequest,
        GetAuthTokenResponse, QueryRequest, QueryResponse, SimulationStartRequest,
        SimulationStepRequest, SimulationStepResponse, UpdateAccessRequest, UpdateQueryRequest,
        UpdateUserRequest, UserTokenResponse,
    },
};

#[derive(Clone)]
pub struct ConcreteEcdarApi {
    access_context: Arc<dyn AccessContextTrait>,
    in_use_context: Arc<dyn InUseContextTrait>,
    model_context: Arc<dyn ModelContextTrait>,
    query_context: Arc<dyn QueryContextTrait>,
    session_context: Arc<dyn SessionContextTrait>,
    user_context: Arc<dyn UserContextTrait>,
    reveaal_context: Arc<dyn EcdarBackend>,
}

const HASH_COST: u32 = 12;

/// Updates or creates a session in the database for a given user.
///
///
/// # Errors
/// This function will return an error if the database context returns an error
/// or if a session is not found when trying to update an existing one.
pub async fn handle_session(
    session_context: Arc<dyn SessionContextTrait>,
    request: &Request<GetAuthTokenRequest>,
    is_new_session: bool,
    access_token: String,
    refresh_token: String,
    uid: String,
) -> Result<(), Status> {
    if is_new_session {
        let res = session_context
            .create(session::Model {
                id: Default::default(),
                access_token: access_token.clone(),
                refresh_token: refresh_token.clone(),
                updated_at: Default::default(),
                user_id: uid.parse().unwrap(),
            })
            .await;
        return match res {
            Ok(_) => Ok(()),
            Err(e) => Err(Status::new(Code::Internal, e.to_string())),
        };
    } else {
        let mut session = match session_context
            .get_by_refresh_token(auth::get_token_from_request(request)?)
            .await
        {
            Ok(Some(session)) => session,
            Ok(None) => {
                return Err(Status::new(
                    Code::Unauthenticated,
                    "No session found with given refresh token",
                ))
            }
            Err(err) => return Err(Status::new(Code::Internal, err.to_string())),
        };

        session.access_token = access_token.clone();
        session.refresh_token = refresh_token.clone();

        match session_context.update(session).await {
            Ok(_) => (),
            Err(err) => return Err(Status::new(Code::Internal, err.to_string())),
        };
    }
    Ok(())
}

fn get_uid_from_request<T>(request: &Request<T>) -> Result<i32, Status> {
    let uid = match request.metadata().get("uid").unwrap().to_str() {
        Ok(uid) => uid,
        Err(_) => {
            return Err(Status::new(
                Code::Internal,
                "Could not get uid from request metadata",
            ));
        }
    };

    Ok(uid.parse().unwrap())
}

fn is_valid_email(email: &str) -> bool {
    Regex::new(r"^[a-zA-Z0-9._%+-]+@[a-zA-Z0-9.-]+\.[a-zA-Z]{2,}$")
        .unwrap()
        .is_match(email)
}

fn is_valid_username(username: &str) -> bool {
    Regex::new(r"^[a-zA-Z0-9_]{3,32}$")
        .unwrap()
        .is_match(username)
}

impl ConcreteEcdarApi {
    pub fn new(
        access_context: Arc<dyn AccessContextTrait>,
        in_use_context: Arc<dyn InUseContextTrait>,
        model_context: Arc<dyn ModelContextTrait>,
        query_context: Arc<dyn QueryContextTrait>,
        session_context: Arc<dyn SessionContextTrait>,
        user_context: Arc<dyn UserContextTrait>,
        reveaal_context: Arc<dyn EcdarBackend>,
    ) -> Self {
        ConcreteEcdarApi {
            access_context,
            in_use_context,
            model_context,
            query_context,
            session_context,
            user_context,
            reveaal_context,
        }
    }
}

#[tonic::async_trait]
impl EcdarApi for ConcreteEcdarApi {
    async fn get_model(&self, _request: Request<()>) -> Result<Response<()>, Status> {
        todo!()
    }

    async fn create_model(&self, _request: Request<()>) -> Result<Response<()>, Status> {
        todo!()
    }

    async fn update_model(&self, _request: Request<()>) -> Result<Response<()>, Status> {
        todo!()
    }

    async fn delete_model(&self, _request: Request<()>) -> Result<Response<()>, Status> {
        todo!()
    }

    async fn list_models_info(&self, _request: Request<()>) -> Result<Response<()>, Status> {
        todo!()
    }

    /// Creates an access in the database.
    /// # Errors
    /// Returns an error if the database context fails to create the access
    async fn create_access(
        &self,
        request: Request<CreateAccessRequest>,
    ) -> Result<Response<()>, Status> {
        let access = request.get_ref();

        let access = access::Model {
            id: Default::default(),
            role: access.role.to_string(),
            model_id: access.model_id,
            user_id: access.user_id,
        };

        match self.access_context.create(access).await {
            Ok(_) => Ok(Response::new(())),
            Err(error) => Err(Status::new(Code::Internal, error.to_string())),
        }
    }

    /// Endpoint for updating an access record.
    ///
    /// Takes `UpdateAccessRequest` as input
    ///
    /// Returns a `Status` as response
    ///
    /// `model_id` and `user_id` is set to 'default' since they won't be updated in the database.
    async fn update_access(
        &self,
        request: Request<UpdateAccessRequest>,
    ) -> Result<Response<()>, Status> {
        let message = request.get_ref().clone();

        let access = access::Model {
            id: message.id,
            role: message.role,
            model_id: Default::default(),
            user_id: Default::default(),
        };

        match self.access_context.update(access).await {
            Ok(_) => Ok(Response::new(())),
            Err(error) => Err(Status::new(Code::Internal, error.to_string())),
        }
    }

    /// Deletes the an Access from the database. This has no sideeffects.
    ///
    /// # Errors
    /// This function will return an error if the access does not exist in the database.
    async fn delete_access(
        &self,
        request: Request<DeleteAccessRequest>,
    ) -> Result<Response<()>, Status> {
        match self.access_context.delete(request.get_ref().id).await {
            Ok(_) => Ok(Response::new(())),
            Err(error) => match error {
                sea_orm::DbErr::RecordNotFound(message) => {
                    Err(Status::new(Code::NotFound, message))
                }
                _ => Err(Status::new(Code::Internal, error.to_string())),
            },
        }
    }

    /// Updates a user record in the database.
    /// # Errors
    /// Returns an error if the database context fails to update the user or
    /// if the uid could not be parsed from the request metadata.
    async fn update_user(
        &self,
        request: Request<UpdateUserRequest>,
    ) -> Result<Response<()>, Status> {
        let message = request.get_ref().clone();

        // Get uid from request metadata
        let uid = get_uid_from_request(&request)?;

        // Get user from database
        let user = self
            .user_context
            .get_by_id(uid)
            .await
            .map_err(|err| Status::new(Code::Internal, err.to_string()))?
            .ok_or_else(|| Status::new(Code::Internal, "No user found with given uid"))?;

        // Record to be inserted in database
<<<<<<< HEAD
        let user = user::Model {
            id: uid,
            username: new_username.clone(),
            password: new_password.clone(),
            email: new_email.clone(),
=======
        let new_user = UserEntity {
            id: Default::default(),
            username: match message.clone().username {
                Some(username) => {
                    if is_valid_username(username.as_str()) {
                        username
                    } else {
                        return Err(Status::new(Code::InvalidArgument, "Invalid username"));
                    }
                }
                None => user.username,
            },
            email: match message.clone().email {
                Some(email) => {
                    if is_valid_email(email.as_str()) {
                        email
                    } else {
                        return Err(Status::new(Code::InvalidArgument, "Invalid email"));
                    }
                }
                None => user.email,
            },
            password: match message.clone().password {
                Some(password) => hash(password, HASH_COST).unwrap(),
                None => user.password,
            },
>>>>>>> 2f1b7df0
        };

        // Update user in database
        match self.user_context.update(new_user).await {
            Ok(_) => Ok(Response::new(())),
            Err(error) => Err(Status::new(Code::Internal, error.to_string())),
        }
    }

    /// Deletes a user from the database.
    /// # Errors
    /// Returns an error if the database context fails to delete the user or
    /// if the uid could not be parsed from the request metadata.
    async fn delete_user(&self, request: Request<()>) -> Result<Response<()>, Status> {
        // Get uid from request metadata
        let uid = get_uid_from_request(&request)?;

        // Delete user from database
        match self.user_context.delete(uid).await {
            Ok(_) => Ok(Response::new(())),
            Err(error) => Err(Status::new(Code::Internal, error.to_string())),
        }
    }

    /// Creates a query in the database
    /// # Errors
    /// Returns an error if the database context fails to create the query or
    async fn create_query(
        &self,
        request: Request<CreateQueryRequest>,
    ) -> Result<Response<()>, Status> {
        let query_request = request.get_ref();
        let query = query::Model {
            id: Default::default(),
            string: query_request.string.to_string(),
            result: Default::default(),
            outdated: Default::default(),
            model_id: query_request.model_id,
        };

        match self.query_context.create(query).await {
            Ok(_) => Ok(Response::new(())),
            Err(error) => Err(Status::new(Code::Internal, error.to_string())),
        }
    }

    /// Endpoint for updating a query record.
    ///
    /// Takes `UpdateQueryRequest` as input
    ///
    /// Returns a `Status` as response
    async fn update_query(
        &self,
        request: Request<UpdateQueryRequest>,
    ) -> Result<Response<()>, Status> {
        let message = request.get_ref().clone();

        let old_query_res = self
            .query_context
            .get_by_id(message.id)
            .await
            .map_err(|err| Status::new(Code::Internal, err.to_string()))?;

        let old_query = match old_query_res {
            Some(oq) => oq,
            None => return Err(Status::new(Code::NotFound, "Query not found".to_string())),
        };

        let query = query::Model {
            id: message.id,
            model_id: Default::default(),
            string: message.string,
            result: old_query.result,
            outdated: old_query.outdated,
        };

        match self.query_context.update(query).await {
            Ok(_) => Ok(Response::new(())),
            Err(error) => Err(Status::new(Code::Internal, error.to_string())),
        }
    }

    /// Deletes a query record in the database.
    /// # Errors
    /// Returns an error if the provided query_id is not found in the database.
    async fn delete_query(
        &self,
        request: Request<DeleteQueryRequest>,
    ) -> Result<Response<()>, Status> {
        match self.query_context.delete(request.get_ref().id).await {
            Ok(_) => Ok(Response::new(())),
            Err(error) => match error {
                sea_orm::DbErr::RecordNotFound(message) => {
                    Err(Status::new(Code::NotFound, message))
                }
                _ => Err(Status::new(Code::Internal, error.to_string())),
            },
        }
    }
}
async fn get_auth_find_user_helper(
    user_context: Arc<dyn UserContextTrait>,
    user_credentials: UserCredentials,
) -> Result<user::Model, Status> {
    if let Some(user) = user_credentials.user {
        match user {
            user_credentials::User::Username(username) => Ok(user_context
                .get_by_username(username)
                .await
                .map_err(|err| Status::new(Code::Internal, err.to_string()))?
                .ok_or_else(|| Status::new(Code::NotFound, "No user found with given username"))?),

            user_credentials::User::Email(email) => Ok(user_context
                .get_by_email(email)
                .await
                .map_err(|err| Status::new(Code::Internal, err.to_string()))?
                .ok_or_else(|| {
                    Status::new(Code::NotFound, "No user found with the given email")
                })?),
        }
    } else {
        Err(Status::new(Code::InvalidArgument, "No user provided"))
    }
}

#[tonic::async_trait]
impl EcdarApiAuth for ConcreteEcdarApi {
    /// This method is used to get a new access and refresh token for a user.
    ///
    /// # Errors
    /// This function will return an error if the user does not exist in the database,
    /// if the password in the request does not match the user's password,
    /// or if no user is provided in the request.
    async fn get_auth_token(
        &self,
        request: Request<GetAuthTokenRequest>,
    ) -> Result<Response<GetAuthTokenResponse>, Status> {
        let message = request.get_ref().clone();
        let uid: String;
        let user_from_db: user::Model;
        let is_new_session: bool;

        // Get user from credentials
        if let Some(user_credentials) = message.user_credentials {
            let input_password = user_credentials.password.clone();
            user_from_db =
                get_auth_find_user_helper(Arc::clone(&self.user_context), user_credentials).await?;

            // Check if password in request matches users password
            if input_password != user_from_db.password {
                return Err(Status::new(Code::Unauthenticated, "Wrong password"));
            }

            uid = user_from_db.id.to_string();

            // Since the user does not have a refresh_token, a new session has to be made
            is_new_session = true;

            // Get user from refresh_token
        } else {
            let refresh_token = auth::get_token_from_request(&request)?;
            let token_data = auth::validate_token(refresh_token, true)?;
            uid = token_data.claims.sub;

            // Since the user does have a refresh_token, a session already exists
            is_new_session = false;
        }
        // Create new access and refresh token with user id
        let access_token = auth::create_token(auth::TokenType::AccessToken, &uid)
            .map_err(|err| Status::new(Code::Internal, err.to_string()))?;

        let refresh_token = auth::create_token(auth::TokenType::RefreshToken, &uid)
            .map_err(|err| Status::new(Code::Internal, err.to_string()))?;

        // Update or create session in database
        handle_session(
            self.session_context.clone(),
            &request,
            is_new_session,
            access_token.clone(),
            refresh_token.clone(),
            uid,
        )
        .await?;

        Ok(Response::new(GetAuthTokenResponse {
            access_token,
            refresh_token,
        }))
    }

    async fn create_user(
        &self,
        request: Request<CreateUserRequest>,
    ) -> Result<Response<()>, Status> {
        let message = request.into_inner().clone();

        if !is_valid_username(message.clone().username.as_str()) {
            return Err(Status::new(Code::InvalidArgument, "Invalid username"));
        }

        if !is_valid_email(message.clone().email.as_str()) {
            return Err(Status::new(Code::InvalidArgument, "Invalid email"));
        }

        let user = user::Model {
            id: Default::default(),
            username: message.clone().username,
            password: message.clone().password,
            email: message.clone().email,
        };

        match self.user_context.create(user).await {
            Ok(_) => Ok(Response::new(())),
            Err(e) => match e.sql_err() {
                Some(SqlErr::UniqueConstraintViolation(e)) => {
                    let error_msg = match e.to_lowercase() {
                        _ if e.contains("username") => "A user with that username already exists",
                        _ if e.contains("email") => "A user with that email already exists",
                        _ => "User already exists",
                    };
                    Err(Status::new(Code::AlreadyExists, error_msg))
                }
                _ => Err(Status::new(Code::Internal, "Could not create user")),
            },
        }
    }
}

/// Implementation of the EcdarBackend trait, which is used to ensure backwards compatability with the Reveaal engine.
#[tonic::async_trait]
impl EcdarBackend for ConcreteEcdarApi {
    async fn get_user_token(
        &self,
        _request: Request<()>,
    ) -> Result<Response<UserTokenResponse>, Status> {
        self.reveaal_context.get_user_token(_request).await
    }

    async fn send_query(
        &self,
        request: Request<QueryRequest>,
    ) -> Result<Response<QueryResponse>, Status> {
        self.reveaal_context.send_query(request).await
    }

    async fn start_simulation(
        &self,
        request: Request<SimulationStartRequest>,
    ) -> Result<Response<SimulationStepResponse>, Status> {
        self.reveaal_context.start_simulation(request).await
    }

    async fn take_simulation_step(
        &self,
        request: Request<SimulationStepRequest>,
    ) -> Result<Response<SimulationStepResponse>, Status> {
        self.reveaal_context.take_simulation_step(request).await
    }
}

#[cfg(test)]
#[path = "../tests/api/query_logic.rs"]
mod query_logic_tests;

#[cfg(test)]
#[path = "../tests/api/access_logic.rs"]
mod access_logic_tests;

#[cfg(test)]
#[path = "../tests/api/user_logic.rs"]
mod user_logic_tests;

#[cfg(test)]
#[path = "../tests/api/session_logic.rs"]
mod session_logic_tests;<|MERGE_RESOLUTION|>--- conflicted
+++ resolved
@@ -1,11 +1,7 @@
 use crate::api::server::server::get_auth_token_request::user_credentials;
 use crate::entities::access;
 use crate::entities::session;
-<<<<<<< HEAD
-=======
 use bcrypt::hash;
-use chrono::Local;
->>>>>>> 2f1b7df0
 use regex::Regex;
 use sea_orm::SqlErr;
 use std::sync::Arc;
@@ -259,14 +255,7 @@
             .ok_or_else(|| Status::new(Code::Internal, "No user found with given uid"))?;
 
         // Record to be inserted in database
-<<<<<<< HEAD
-        let user = user::Model {
-            id: uid,
-            username: new_username.clone(),
-            password: new_password.clone(),
-            email: new_email.clone(),
-=======
-        let new_user = UserEntity {
+        let new_user = user::Model {
             id: Default::default(),
             username: match message.clone().username {
                 Some(username) => {
@@ -292,7 +281,6 @@
                 Some(password) => hash(password, HASH_COST).unwrap(),
                 None => user.password,
             },
->>>>>>> 2f1b7df0
         };
 
         // Update user in database
@@ -396,7 +384,7 @@
 async fn get_auth_find_user_helper(
     user_context: Arc<dyn UserContextTrait>,
     user_credentials: UserCredentials,
-) -> Result<user::Model, Status> {
+) -> Result<UserEntity, Status> {
     if let Some(user) = user_credentials.user {
         match user {
             user_credentials::User::Username(username) => Ok(user_context
@@ -434,7 +422,6 @@
         let uid: String;
         let user_from_db: user::Model;
         let is_new_session: bool;
-
         // Get user from credentials
         if let Some(user_credentials) = message.user_credentials {
             let input_password = user_credentials.password.clone();
@@ -498,7 +485,7 @@
             return Err(Status::new(Code::InvalidArgument, "Invalid email"));
         }
 
-        let user = user::Model {
+        let user = UserEntity {
             id: Default::default(),
             username: message.clone().username,
             password: message.clone().password,
