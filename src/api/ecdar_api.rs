use super::server::server::{
    create_access_request::User,
    ecdar_api_auth_server::EcdarApiAuth,
    ecdar_api_server::EcdarApi,
    ecdar_backend_server::EcdarBackend,
    get_auth_token_request::{user_credentials, UserCredentials},
<<<<<<< HEAD
    CreateAccessRequest, CreateModelRequest, CreateModelResponse, CreateQueryRequest,
    CreateUserRequest, DeleteAccessRequest, DeleteModelRequest, DeleteQueryRequest,
    GetAuthTokenRequest, GetAuthTokenResponse, GetModelRequest, GetModelResponse,
    ListAccessInfoRequest, ListAccessInfoResponse, ListModelsInfoResponse, Query, QueryRequest,
    QueryResponse, SendQueryRequest, SendQueryResponse, SimulationStartRequest,
    SimulationStepRequest, SimulationStepResponse, UpdateAccessRequest, UpdateModelRequest,
    UpdateQueryRequest, UpdateUserRequest, UserTokenResponse,
=======
    CreateAccessRequest, CreateProjectRequest, CreateProjectResponse, CreateQueryRequest,
    CreateUserRequest, DeleteAccessRequest, DeleteProjectRequest, DeleteQueryRequest,
    GetAuthTokenRequest, GetAuthTokenResponse, GetProjectRequest, GetProjectResponse,
    ListProjectsInfoResponse, Query, QueryRequest, QueryResponse, SendQueryRequest,
    SendQueryResponse, SimulationStartRequest, SimulationStepRequest, SimulationStepResponse,
    UpdateAccessRequest, UpdateProjectRequest, UpdateQueryRequest, UpdateUserRequest,
    UserTokenResponse,
>>>>>>> f84ebf04
};
use crate::api::{
    auth::{RequestExt, Token, TokenType},
    server::server::Project,
};
use crate::database::{session_context::SessionContextTrait, user_context::UserContextTrait};
<<<<<<< HEAD
use crate::entities::{access, in_use, model, query, session, user};
use crate::{
    api::context_collection::ContextCollection, database::access_context::AccessContextTrait,
};
=======
use crate::entities::{access, in_use, project, query, session, user};
>>>>>>> f84ebf04
use chrono::{Duration, Utc};
use regex::Regex;
use sea_orm::SqlErr;
use serde_json;
use std::sync::Arc;
use tonic::{Code, Request, Response, Status};

const IN_USE_DURATION_MINUTES: i64 = 10;

#[derive(Clone)]
pub struct ConcreteEcdarApi {
    contexts: ContextCollection,
}

/// Updates or creates a session in the database for a given user.
///
///
/// # Errors
/// This function will return an error if the database context returns an error
/// or if a session is not found when trying to update an existing one.
pub async fn handle_session(
    session_context: Arc<dyn SessionContextTrait>,
    request: &Request<GetAuthTokenRequest>,
    is_new_session: bool,
    access_token: String,
    refresh_token: String,
    uid: String,
) -> Result<(), Status> {
    if is_new_session {
        session_context
            .create(session::Model {
                id: Default::default(),
                access_token: access_token.clone(),
                refresh_token: refresh_token.clone(),
                updated_at: Default::default(),
                user_id: uid.parse().unwrap(),
            })
            .await
            .map_err(|err| Status::new(Code::Internal, err.to_string()))?;
    } else {
        let mut session = match session_context
            .get_by_token(TokenType::RefreshToken, request.token_string().unwrap())
            .await
        {
            Ok(Some(session)) => session,
            Ok(None) => {
                return Err(Status::new(
                    Code::Unauthenticated,
                    "No session found with given refresh token",
                ));
            }
            Err(err) => return Err(Status::new(Code::Internal, err.to_string())),
        };

        session.access_token = access_token.clone();
        session.refresh_token = refresh_token.clone();

        session_context
            .update(session)
            .await
            .map_err(|err| Status::new(Code::Internal, err.to_string()))?;
    }
    Ok(())
}

fn is_valid_email(email: &str) -> bool {
    Regex::new(r"^[a-zA-Z0-9._%+-]+@[a-zA-Z0-9.-]+\.[a-zA-Z]{2,}$")
        .unwrap()
        .is_match(email)
}

fn is_valid_username(username: &str) -> bool {
    Regex::new(r"^[a-zA-Z0-9_]{3,32}$")
        .unwrap()
        .is_match(username)
}

impl ConcreteEcdarApi {
    pub fn new(contexts: ContextCollection) -> Self {
        ConcreteEcdarApi { contexts }
    }
}

#[tonic::async_trait]
impl EcdarApi for ConcreteEcdarApi {
    /// Gets a Model and its queries from the database.
    ///
    /// If the Model is not in use, it will now be in use by the requestees session,
    /// given that they are an Editor.
    async fn get_project(
        &self,
        request: Request<GetProjectRequest>,
    ) -> Result<Response<GetProjectResponse>, Status> {
        let message = request.get_ref().clone();

        let project_id = message.id;

        let uid = request
            .uid()
            .ok_or(Status::internal("Could not get uid from request metadata"))?;

        let access = self
            .contexts
            .access_context
            .get_access_by_uid_and_project_id(uid, project_id)
            .await
            .map_err(|err| Status::new(Code::Internal, err.to_string()))?
            .ok_or_else(|| {
                Status::new(
                    Code::PermissionDenied,
                    "User does not have access to project",
                )
            })?;

        let project = self
            .contexts
            .project_context
            .get_by_id(project_id)
            .await
            .map_err(|err| Status::new(Code::Internal, err.to_string()))?
            .ok_or_else(|| Status::new(Code::Internal, "Model not found"))?;

        let project = Project {
            id: project.id,
            name: project.name,
            components_info: serde_json::from_value(project.components_info).unwrap(),
            owner_id: project.owner_id,
        };

        let mut in_use_bool = true;
        match self.contexts.in_use_context.get_by_id(project_id).await {
            Ok(Some(in_use)) => {
                // If project is not in use and user is an Editor, update the in use with the users session.
                if in_use.latest_activity
                    <= (Utc::now().naive_utc() - Duration::minutes(IN_USE_DURATION_MINUTES))
                {
                    in_use_bool = false;

                    if access.role == "Editor" {
                        let session = self
                            .contexts
                            .session_context
                            .get_by_token(TokenType::AccessToken, request.token_string().unwrap())
                            .await
                            .map_err(|err| Status::new(Code::Internal, err.to_string()))?
                            .ok_or_else(|| {
                                Status::new(
                                    Code::Unauthenticated,
                                    "No session found with given access token",
                                )
                            })?;

                        let in_use = in_use::Model {
                            project_id: in_use.project_id,
                            session_id: session.id,
                            latest_activity: Utc::now().naive_utc(),
                        };

                        self.contexts
                            .in_use_context
                            .update(in_use)
                            .await
                            .map_err(|err| Status::new(Code::Internal, err.to_string()))?;
                    }
                }
            }
            Ok(None) => return Err(Status::new(Code::Internal, "No in use found for project")),
            Err(err) => return Err(Status::new(Code::Internal, err.to_string())),
        }

        let queries = self
            .contexts
            .query_context
            .get_all_by_project_id(project_id)
            .await
            .map_err(|err| Status::new(Code::Internal, err.to_string()))?;

        let queries = queries
            .into_iter()
            .map(|query| Query {
                id: query.id,
                project_id: query.project_id,
                query: query.string,
                result: match query.result {
                    Some(result) => serde_json::from_value(result).unwrap(),
                    None => "".to_owned(),
                },
                outdated: query.outdated,
            })
            .collect::<Vec<Query>>();

        Ok(Response::new(GetProjectResponse {
            project: Some(project),
            queries,
            in_use: in_use_bool,
        }))
    }

<<<<<<< HEAD
    async fn list_access_info(
        &self,
        request: Request<ListAccessInfoRequest>,
    ) -> Result<Response<ListAccessInfoResponse>, Status> {
        let message = request.get_ref().clone();

        let uid = request
            .uid()
            .ok_or(Status::internal("Could not get uid from request metadata"))?;

        match self
            .contexts
            .access_context
            .get_access_by_uid_and_model_id(uid, message.model_id)
            .await
        {
            Ok(access) => {
                if access.is_none() {
                    return Err(Status::new(
                        Code::PermissionDenied,
                        "User does not have access to model",
                    ));
                }
            }
            Err(error) => return Err(Status::new(Code::Internal, error.to_string())),
        };

        match self
            .contexts
            .access_context
            .get_access_by_model_id(message.model_id)
            .await
        {
            Ok(access_info_list) => {
                if access_info_list.is_empty() {
                    return Err(Status::new(
                        Code::NotFound,
                        "No access found for given user",
                    ));
                } else {
                    Ok(Response::new(ListAccessInfoResponse { access_info_list }))
                }
            }
            Err(error) => Err(Status::new(Code::Internal, error.to_string())),
        }
    }

    async fn create_model(
=======
    async fn create_project(
>>>>>>> f84ebf04
        &self,
        request: Request<CreateProjectRequest>,
    ) -> Result<Response<CreateProjectResponse>, Status> {
        let message = request.get_ref().clone();
        let uid = request
            .uid()
            .ok_or(Status::internal("Could not get uid from request metadata"))?;

        let components_info = match message.clone().components_info {
            Some(components_info) => serde_json::to_value(components_info).unwrap(),
            None => return Err(Status::invalid_argument("No components info provided")),
        };

        let mut project = project::Model {
            id: Default::default(),
            name: message.clone().name,
            components_info,
            owner_id: uid,
        };

        project = match self.contexts.project_context.create(project).await {
            Ok(project) => project,
            Err(error) => {
                return match error.sql_err() {
                    Some(SqlErr::UniqueConstraintViolation(e)) => {
                        let error_msg = match e.to_lowercase() {
                            _ if e.contains("name") => "A project with that name already exists",
                            _ => "Model already exists",
                        };
                        println!("{}", e);
                        Err(Status::already_exists(error_msg))
                    }
                    Some(SqlErr::ForeignKeyConstraintViolation(e)) => {
                        let error_msg = match e.to_lowercase() {
                            _ if e.contains("owner_id") => "No user with that id exists",
                            _ => "Could not create project",
                        };
                        println!("{}", e);
                        Err(Status::invalid_argument(error_msg))
                    }
                    _ => Err(Status::internal(error.to_string())),
                };
            }
        };

        let access = access::Model {
            id: Default::default(),
            role: "Editor".to_string(), //todo!("Use role enum")
            project_id: project.clone().id,
            user_id: uid,
        };

        let session = self
            .contexts
            .session_context
            .get_by_token(TokenType::AccessToken, request.token_string().unwrap())
            .await
            .unwrap()
            .unwrap();

        let in_use = in_use::Model {
            project_id: project.clone().id,
            session_id: session.id,
            latest_activity: Default::default(),
        };

        self.contexts.in_use_context.create(in_use).await.unwrap();
        self.contexts.access_context.create(access).await.unwrap();

        Ok(Response::new(CreateProjectResponse { id: project.id }))
    }

    /// Updates a Model in the database given its id.
    ///
    /// # Errors
    /// This function will return an error if the project does not exist in the database
    /// or if the user does not have access to the project with role 'Editor'.
    async fn update_project(
        &self,
        request: Request<UpdateProjectRequest>,
    ) -> Result<Response<()>, Status> {
        let message = request.get_ref().clone();
        let uid = request
            .uid()
            .ok_or(Status::internal("Could not get uid from request metadata"))?;

        // Check if the project exists
        let project = match self.contexts.project_context.get_by_id(message.id).await {
            Ok(Some(project)) => project,
            Ok(None) => return Err(Status::not_found("No project found with given id")),
            Err(error) => return Err(Status::internal(error.to_string())),
        };

        // Check if the user has access to the project
        match self
            .contexts
            .access_context
            .get_access_by_uid_and_project_id(uid, project.id)
            .await
        {
            Ok(access) => {
                let mut is_editor = false;
                let access = match access {
                    Some(access) => {
                        is_editor = access.role == "Editor";
                        Some(access)
                    }
                    None => None,
                };

                if !is_editor || access.is_none() {
                    return Err(Status::permission_denied(
                        "You do not have permission to update this project",
                    ));
                }
            }
            Err(error) => return Err(Status::internal(error.to_string())),
        };

        // Get user session
        let session = match self
            .contexts
            .session_context
            .get_by_token(TokenType::AccessToken, request.token_string().unwrap())
            .await
        {
            Ok(Some(session)) => session,
            Ok(None) => {
                return Err(Status::unauthenticated(
                    "No session found with given access token",
                ))
            }
            Err(error) => return Err(Status::internal(error.to_string())),
        };

        // Get in_use for project
        match self.contexts.in_use_context.get_by_id(project.id).await {
            Ok(Some(in_use)) => {
                // Check if in_use latest activity is older than the max allowed
                if in_use.latest_activity
                    > (Utc::now().naive_utc() - Duration::minutes(IN_USE_DURATION_MINUTES))
                    && in_use.session_id != session.id
                {
                    return Err(Status::failed_precondition(
                        "Model is currently in use by another session",
                    ));
                }

                let new_in_use = in_use::Model {
                    project_id: in_use.project_id,
                    session_id: session.id,
                    latest_activity: Utc::now().naive_utc(),
                };

                match self.contexts.in_use_context.update(new_in_use).await {
                    Ok(_) => (),
                    Err(error) => return Err(Status::internal(error.to_string())),
                }
            }
            Ok(None) => return Err(Status::internal("No in_use found for project")),
            Err(error) => return Err(Status::internal(error.to_string())),
        };

        let new_project = project::Model {
            id: project.id,
            name: match message.clone().name {
                Some(name) => name,
                None => project.name,
            },
            components_info: match message.clone().components_info {
                Some(components_info) => serde_json::to_value(components_info).unwrap(),
                None => project.components_info,
            },
            owner_id: match message.clone().owner_id {
                Some(new_owner_id) => {
                    if project.owner_id == uid {
                        new_owner_id
                    } else {
                        return Err(Status::permission_denied(
                            "You do not have permission to change the owner of this project",
                        ));
                    }
                }
                None => project.owner_id,
            },
        };

        match self.contexts.project_context.update(new_project).await {
            Ok(_) => Ok(Response::new(())),
            Err(error) => Err(Status::new(Code::Internal, error.to_string())),
        }
    }

    /// Deletes a Model from the database.
    ///
    /// # Errors
    /// This function will return an error if the project does not exist in the database
    /// or if the user is not the project owner.
    async fn delete_project(
        &self,
        request: Request<DeleteProjectRequest>,
    ) -> Result<Response<()>, Status> {
        let uid = request
            .uid()
            .ok_or(Status::internal("Could not get uid from request metadata"))?;
        let project_id = request.get_ref().id;

        let project = match self.contexts.project_context.get_by_id(project_id).await {
            Ok(Some(project)) => project,
            Ok(None) => {
                return Err(Status::new(
                    Code::NotFound,
                    "No project found with given id",
                ))
            }
            Err(err) => return Err(Status::new(Code::Internal, err.to_string())),
        };

        // Check if user is owner and thereby has permission to delete project
        if project.owner_id != uid {
            return Err(Status::new(
                Code::PermissionDenied,
                "You do not have permission to delete this project",
            ));
        }

        match self.contexts.project_context.delete(project_id).await {
            Ok(_) => Ok(Response::new(())),
            Err(error) => match error {
                sea_orm::DbErr::RecordNotFound(message) => {
                    Err(Status::new(Code::NotFound, message))
                }
                _ => Err(Status::new(Code::Internal, error.to_string())),
            },
        }
    }

    async fn list_projects_info(
        &self,
        request: Request<()>,
    ) -> Result<Response<ListProjectsInfoResponse>, Status> {
        let uid = request
            .uid()
            .ok_or(Status::internal("Could not get uid from request metadata"))?;

        match self
            .contexts
            .project_context
            .get_project_info_by_uid(uid)
            .await
        {
            Ok(project_info_list) => {
                if project_info_list.is_empty() {
                    return Err(Status::new(
                        Code::NotFound,
                        "No access found for given user",
                    ));
                } else {
                    Ok(Response::new(ListProjectsInfoResponse {
                        project_info_list,
                    }))
                }
            }
            Err(error) => Err(Status::new(Code::Internal, error.to_string())),
        }
    }

    /// Creates an access in the database.
    /// # Errors
    /// Returns an error if the database context fails to create the access
    async fn create_access(
        &self,
        request: Request<CreateAccessRequest>,
    ) -> Result<Response<()>, Status> {
        let message = request.get_ref().clone();

<<<<<<< HEAD
        let uid = request
            .uid()
            .ok_or(Status::internal("Could not get uid from request metadata"))?;
=======
        let access = access::Model {
            id: Default::default(),
            role: access.role.to_string(),
            project_id: access.project_id,
            user_id: access.user_id,
        };
>>>>>>> f84ebf04

        // Check if the requester has access to model with role 'Editor'
        check_editor_role_helper(
            Arc::clone(&self.contexts.access_context),
            uid,
            message.model_id,
        )
        .await?;

        if let Some(user) = message.user {
            let user_from_db =
                create_access_find_user_helper(Arc::clone(&self.contexts.user_context), user)
                    .await?;

            let access = access::Model {
                id: Default::default(),
                role: message.role.to_string(),
                model_id: message.model_id,
                user_id: user_from_db.id,
            };

            match self.contexts.access_context.create(access).await {
                Ok(_) => Ok(Response::new(())),
                Err(error) => Err(Status::new(Code::Internal, error.to_string())),
            }
        } else {
            Err(Status::new(
                Code::InvalidArgument,
                "No user identification provided",
            ))
        }
    }

    /// Endpoint for updating an access record.
    ///
    /// Takes `UpdateAccessRequest` as input
    ///
    /// Returns a `Status` as response
    ///
    /// `project_id` and `user_id` is set to 'default' since they won't be updated in the database.
    async fn update_access(
        &self,
        request: Request<UpdateAccessRequest>,
    ) -> Result<Response<()>, Status> {
        let message = request.get_ref().clone();

        let uid = request
            .uid()
            .ok_or(Status::internal("Could not get uid from request metadata"))?;

        let user_access = self
            .contexts
            .access_context
            .get_by_id(message.id)
            .await
            .map_err(|err| Status::new(Code::Internal, err.to_string()))?
            .ok_or_else(|| {
                Status::new(
                    Code::NotFound,
                    "No access entity found for user".to_string(),
                )
            })?;

        check_editor_role_helper(
            Arc::clone(&self.contexts.access_context),
            uid,
            user_access.model_id,
        )
        .await?;

        let model = self
            .contexts
            .model_context
            .get_by_id(user_access.model_id)
            .await
            .map_err(|err| Status::new(Code::Internal, err.to_string()))?
            .ok_or_else(|| Status::new(Code::NotFound, "No model found for access".to_string()))?;

        // Check that the requester is not trying to update the owner's access
        if model.owner_id == message.id {
            return Err(Status::new(
                Code::PermissionDenied,
                "Requester does not have permission to update access for this user",
            ));
        }

        let access = access::Model {
            id: message.id,
            role: message.role,
            project_id: Default::default(),
            user_id: Default::default(),
        };

        match self.contexts.access_context.update(access).await {
            Ok(_) => Ok(Response::new(())),
            Err(error) => Err(Status::new(Code::Internal, error.to_string())),
        }
    }

    /// Deletes the an Access from the database. This has no sideeffects.
    ///
    /// # Errors
    /// This function will return an error if the access does not exist in the database.
    async fn delete_access(
        &self,
        request: Request<DeleteAccessRequest>,
    ) -> Result<Response<()>, Status> {
        let message = request.get_ref().clone();

        let uid = request
            .uid()
            .ok_or(Status::internal("Could not get uid from request metadata"))?;

        let user_access = self
            .contexts
            .access_context
            .get_by_id(message.id)
            .await
            .map_err(|err| Status::new(Code::Internal, err.to_string()))?
            .ok_or_else(|| {
                Status::new(
                    Code::NotFound,
                    "No access entity found for user".to_string(),
                )
            })?;

        check_editor_role_helper(
            Arc::clone(&self.contexts.access_context),
            uid,
            user_access.model_id,
        )
        .await?;

        let model = self
            .contexts
            .model_context
            .get_by_id(user_access.model_id)
            .await
            .map_err(|err| Status::new(Code::Internal, err.to_string()))?
            .ok_or_else(|| Status::new(Code::NotFound, "No model found for access".to_string()))?;

        // Check that the requester is not trying to delete the owner's access
        if model.owner_id == message.id {
            return Err(Status::new(
                Code::PermissionDenied,
                "You cannot delete the access entity for this user",
            ));
        }

        match self.contexts.access_context.delete(message.id).await {
            Ok(_) => Ok(Response::new(())),
            Err(error) => match error {
                sea_orm::DbErr::RecordNotFound(message) => {
                    Err(Status::new(Code::NotFound, message))
                }
                _ => Err(Status::new(Code::Internal, error.to_string())),
            },
        }
    }

    /// Updates a user record in the database.
    /// # Errors
    /// Returns an error if the database context fails to update the user or
    /// if the uid could not be parsed from the request metadata.
    async fn update_user(
        &self,
        request: Request<UpdateUserRequest>,
    ) -> Result<Response<()>, Status> {
        let message = request.get_ref().clone();

        let uid = request
            .uid()
            .ok_or(Status::internal("Could not get uid from request metadata"))?;

        // Get user from database
        let user = self
            .contexts
            .user_context
            .get_by_id(uid)
            .await
            .map_err(|err| Status::new(Code::Internal, err.to_string()))?
            .ok_or_else(|| Status::new(Code::Internal, "No user found with given uid"))?;

        // Record to be inserted in database
        let new_user = user::Model {
            id: uid,
            username: match message.clone().username {
                Some(username) => {
                    if is_valid_username(username.as_str()) {
                        username
                    } else {
                        return Err(Status::new(Code::InvalidArgument, "Invalid username"));
                    }
                }
                None => user.username,
            },
            email: match message.clone().email {
                Some(email) => {
                    if is_valid_email(email.as_str()) {
                        email
                    } else {
                        return Err(Status::new(Code::InvalidArgument, "Invalid email"));
                    }
                }
                None => user.email,
            },
            password: match message.clone().password {
                Some(password) => self.contexts.hashing_context.hash_password(password),
                None => user.password,
            },
        };

        // Update user in database
        match self.contexts.user_context.update(new_user).await {
            Ok(_) => Ok(Response::new(())),
            Err(error) => Err(Status::new(Code::Internal, error.to_string())),
        }
    }

    /// Deletes a user from the database.
    /// # Errors
    /// Returns an error if the database context fails to delete the user or
    /// if the uid could not be parsed from the request metadata.
    async fn delete_user(&self, request: Request<()>) -> Result<Response<()>, Status> {
        let uid = request
            .uid()
            .ok_or(Status::internal("Could not get uid from request metadata"))?;

        // Delete user from database
        match self.contexts.user_context.delete(uid).await {
            Ok(_) => Ok(Response::new(())),
            Err(error) => Err(Status::new(Code::Internal, error.to_string())),
        }
    }

    /// Creates a query in the database
    /// # Errors
    /// Returns an error if the database context fails to create the query or
    async fn create_query(
        &self,
        request: Request<CreateQueryRequest>,
    ) -> Result<Response<()>, Status> {
        let query_request = request.get_ref();

        let access = self
            .contexts
            .access_context
            .get_access_by_uid_and_project_id(request.uid().unwrap(), query_request.project_id)
            .await
            .map_err(|err| Status::new(Code::Internal, err.to_string()))?
            .ok_or_else(|| {
                Status::new(
                    Code::PermissionDenied,
                    "User does not have access to project",
                )
            })?;

        if access.role != "Editor" {
            return Err(Status::new(
                Code::PermissionDenied,
                "Role does not have permission to create query",
            ));
        }

        let query = query::Model {
            id: Default::default(),
            string: query_request.string.to_string(),
            result: Default::default(),
            outdated: Default::default(),
            project_id: query_request.project_id,
        };

        match self.contexts.query_context.create(query).await {
            Ok(_) => Ok(Response::new(())),
            Err(error) => Err(Status::new(Code::Internal, error.to_string())),
        }
    }

    /// Endpoint for updating a query record.
    ///
    /// Takes `UpdateQueryRequest` as input
    ///
    /// Returns a `Status` as response
    async fn update_query(
        &self,
        request: Request<UpdateQueryRequest>,
    ) -> Result<Response<()>, Status> {
        let message = request.get_ref().clone();

        let old_query_res = self
            .contexts
            .query_context
            .get_by_id(message.id)
            .await
            .map_err(|err| Status::new(Code::Internal, err.to_string()))?;

        let old_query = match old_query_res {
            Some(oq) => oq,
            None => return Err(Status::new(Code::NotFound, "Query not found".to_string())),
        };

        let access = self
            .contexts
            .access_context
            .get_access_by_uid_and_project_id(request.uid().unwrap(), old_query.project_id)
            .await
            .map_err(|err| Status::new(Code::Internal, err.to_string()))?
            .ok_or_else(|| {
                Status::new(
                    Code::PermissionDenied,
                    "User does not have access to project",
                )
            })?;

        if access.role != "Editor" {
            return Err(Status::new(
                Code::PermissionDenied,
                "Role does not have permission to update query",
            ));
        }

        let query = query::Model {
            id: message.id,
            project_id: Default::default(),
            string: message.string,
            result: old_query.result,
            outdated: old_query.outdated,
        };

        match self.contexts.query_context.update(query).await {
            Ok(_) => Ok(Response::new(())),
            Err(error) => Err(Status::new(Code::Internal, error.to_string())),
        }
    }

    /// Deletes a query record in the database.
    /// # Errors
    /// Returns an error if the provided query_id is not found in the database.
    async fn delete_query(
        &self,
        request: Request<DeleteQueryRequest>,
    ) -> Result<Response<()>, Status> {
        let message = request.get_ref();

        let query = self
            .contexts
            .query_context
            .get_by_id(message.id)
            .await
            .map_err(|err| Status::new(Code::Internal, err.to_string()))?
            .ok_or_else(|| Status::new(Code::NotFound, "Query not found"))?;

        let access = self
            .contexts
            .access_context
            .get_access_by_uid_and_project_id(request.uid().unwrap(), query.project_id)
            .await
            .map_err(|err| Status::new(Code::Internal, err.to_string()))?
            .ok_or_else(|| {
                Status::new(
                    Code::PermissionDenied,
                    "User does not have access to project",
                )
            })?;

        if access.role != "Editor" {
            return Err(Status::new(
                Code::PermissionDenied,
                "Role does not have permission to update query",
            ));
        }

        match self.contexts.query_context.delete(message.id).await {
            Ok(_) => Ok(Response::new(())),
            Err(error) => match error {
                sea_orm::DbErr::RecordNotFound(message) => {
                    Err(Status::new(Code::NotFound, message))
                }
                _ => Err(Status::new(Code::Internal, error.to_string())),
            },
        }
    }

    /// Sends a query to be run on Reveaal.
    /// After query is run the result is stored in the database.
    ///  
    /// Returns the response that is received from Reveaal.
    async fn send_query(
        &self,
        request: Request<SendQueryRequest>,
    ) -> Result<Response<SendQueryResponse>, Status> {
        let message = request.get_ref();

        let uid = request.uid().unwrap();

        // Verify user access
        self.contexts
            .access_context
            .get_access_by_uid_and_project_id(uid, message.project_id)
            .await
            .map_err(|err| Status::new(Code::Internal, err.to_string()))?
            .ok_or_else(|| {
                Status::new(
                    Code::PermissionDenied,
                    "User does not have access to project",
                )
            })?;

        // Get project from database
        let project = self
            .contexts
            .project_context
            .get_by_id(message.project_id)
            .await
            .map_err(|err| Status::new(Code::Internal, err.to_string()))?
            .ok_or_else(|| Status::new(Code::NotFound, "Model not found"))?;

        // Get query from database
        let query = self
            .contexts
            .query_context
            .get_by_id(message.id)
            .await
            .map_err(|err| Status::new(Code::Internal, err.to_string()))?
            .ok_or_else(|| Status::new(Code::NotFound, "Query not found"))?;

        // Construct query request to send to Reveaal
        let query_request = Request::new(QueryRequest {
            user_id: uid,
            query_id: message.id,
            query: query.string.clone(),
            components_info: serde_json::from_value(project.components_info).unwrap(),
            settings: Default::default(), //TODO
        });

        // Run query on Reveaal
        let query_result = self
            .contexts
            .reveaal_context
            .send_query(query_request)
            .await?;

        // Update query result in database
        self.contexts
            .query_context
            .update(query::Model {
                id: query.id,
                string: query.string.clone(),
                result: Some(
                    serde_json::to_value(query_result.get_ref().result.clone().unwrap()).unwrap(),
                ),
                outdated: false,
                project_id: query.project_id,
            })
            .await
            .map_err(|err| Status::new(Code::Internal, err.to_string()))?;

        Ok(Response::new(SendQueryResponse {
            response: Some(query_result.into_inner()),
        }))
    }
}

async fn check_editor_role_helper(
    access_context: Arc<dyn AccessContextTrait>,
    user_id: i32,
    model_id: i32,
) -> Result<(), Status> {
    let access = access_context
        .get_access_by_uid_and_model_id(user_id, model_id)
        .await
        .map_err(|err| Status::new(Code::Internal, err.to_string()))?
        .ok_or_else(|| {
            Status::new(
                Code::PermissionDenied,
                "User does not have access to model".to_string(),
            )
        })?;

    // Check if the requester has role 'Editor'
    if access.role != "Editor" {
        return Err(Status::new(
            Code::PermissionDenied,
            "User does not have 'Editor' role for this model",
        ));
    }

    Ok(())
}

async fn create_access_find_user_helper(
    user_context: Arc<dyn UserContextTrait>,
    user: User,
) -> Result<user::Model, Status> {
    match user {
        User::UserId(user_id) => Ok(user_context
            .get_by_id(user_id)
            .await
            .map_err(|err| Status::new(Code::Internal, err.to_string()))?
            .ok_or_else(|| Status::new(Code::NotFound, "No user found with given id"))?),

        User::Username(username) => Ok(user_context
            .get_by_username(username)
            .await
            .map_err(|err| Status::new(Code::Internal, err.to_string()))?
            .ok_or_else(|| Status::new(Code::NotFound, "No user found with given username"))?),

        User::Email(email) => Ok(user_context
            .get_by_email(email)
            .await
            .map_err(|err| Status::new(Code::Internal, err.to_string()))?
            .ok_or_else(|| Status::new(Code::NotFound, "No user found with given email"))?),
    }
}

async fn get_auth_find_user_helper(
    user_context: Arc<dyn UserContextTrait>,
    user_credentials: UserCredentials,
) -> Result<user::Model, Status> {
    if let Some(user) = user_credentials.user {
        match user {
            user_credentials::User::Username(username) => Ok(user_context
                .get_by_username(username)
                .await
                .map_err(|err| Status::new(Code::Internal, err.to_string()))?
                .ok_or_else(|| Status::new(Code::NotFound, "No user found with given username"))?),

            user_credentials::User::Email(email) => Ok(user_context
                .get_by_email(email)
                .await
                .map_err(|err| Status::new(Code::Internal, err.to_string()))?
                .ok_or_else(|| {
                    Status::new(Code::NotFound, "No user found with the given email")
                })?),
        }
    } else {
        Err(Status::new(Code::InvalidArgument, "No user provided"))
    }
}

#[tonic::async_trait]
impl EcdarApiAuth for ConcreteEcdarApi {
    /// This method is used to get a new access and refresh token for a user.
    ///
    /// # Errors
    /// This function will return an error if the user does not exist in the database,
    /// if the password in the request does not match the user's password,
    /// or if no user is provided in the request.
    async fn get_auth_token(
        &self,
        request: Request<GetAuthTokenRequest>,
    ) -> Result<Response<GetAuthTokenResponse>, Status> {
        let message = request.get_ref().clone();
        let uid: String;
        let user_from_db: user::Model;
        let is_new_session: bool;

        // Get user from credentials
        if let Some(user_credentials) = message.user_credentials {
            let input_password = user_credentials.password.clone();
            user_from_db = get_auth_find_user_helper(
                Arc::clone(&self.contexts.user_context),
                user_credentials,
            )
            .await?;

            // Check if password in request matches users password
            if input_password != user_from_db.password {
                return Err(Status::new(Code::Unauthenticated, "Wrong password"));
            }

            uid = user_from_db.id.to_string();

            // Since the user does not have a refresh_token, a new session has to be made
            is_new_session = true;

            // Get user from refresh_token
        } else {
            let refresh_token = Token::from_str(
                TokenType::RefreshToken,
                request
                    .token_str()
                    .ok_or(Status::unauthenticated("No refresh token provided"))?,
            );
            let token_data = refresh_token.validate()?;
            uid = token_data.claims.sub;

            // Since the user does have a refresh_token, a session already exists
            is_new_session = false;
        }
        // Create new access and refresh token with user id
        let access_token = Token::new(TokenType::AccessToken, &uid)?.to_string();
        let refresh_token = Token::new(TokenType::RefreshToken, &uid)?.to_string();

        // Update or create session in database
        handle_session(
            self.contexts.session_context.clone(),
            &request,
            is_new_session,
            access_token.clone(),
            refresh_token.clone(),
            uid,
        )
        .await?;

        Ok(Response::new(GetAuthTokenResponse {
            access_token,
            refresh_token,
        }))
    }

    async fn create_user(
        &self,
        request: Request<CreateUserRequest>,
    ) -> Result<Response<()>, Status> {
        let message = request.into_inner().clone();

        if !is_valid_username(message.clone().username.as_str()) {
            return Err(Status::new(Code::InvalidArgument, "Invalid username"));
        }

        if !is_valid_email(message.clone().email.as_str()) {
            return Err(Status::new(Code::InvalidArgument, "Invalid email"));
        }

        let user = user::Model {
            id: Default::default(),
            username: message.clone().username,
            password: message.clone().password,
            email: message.clone().email,
        };

        match self.contexts.user_context.create(user).await {
            Ok(_) => Ok(Response::new(())),
            Err(e) => match e.sql_err() {
                Some(SqlErr::UniqueConstraintViolation(e)) => {
                    let error_msg = match e.to_lowercase() {
                        _ if e.contains("username") => "A user with that username already exists",
                        _ if e.contains("email") => "A user with that email already exists",
                        _ => "User already exists",
                    };
                    Err(Status::new(Code::AlreadyExists, error_msg))
                }
                _ => Err(Status::new(Code::Internal, "Could not create user")),
            },
        }
    }
}

/// Implementation of the EcdarBackend trait, which is used to ensure backwards compatability with the Reveaal engine.
#[tonic::async_trait]
impl EcdarBackend for ConcreteEcdarApi {
    async fn get_user_token(
        &self,
        _request: Request<()>,
    ) -> Result<Response<UserTokenResponse>, Status> {
        self.contexts.reveaal_context.get_user_token(_request).await
    }

    async fn send_query(
        &self,
        request: Request<QueryRequest>,
    ) -> Result<Response<QueryResponse>, Status> {
        self.contexts.reveaal_context.send_query(request).await
    }

    async fn start_simulation(
        &self,
        request: Request<SimulationStartRequest>,
    ) -> Result<Response<SimulationStepResponse>, Status> {
        self.contexts
            .reveaal_context
            .start_simulation(request)
            .await
    }

    async fn take_simulation_step(
        &self,
        request: Request<SimulationStepRequest>,
    ) -> Result<Response<SimulationStepResponse>, Status> {
        self.contexts
            .reveaal_context
            .take_simulation_step(request)
            .await
    }
}

#[cfg(test)]
#[path = "../tests/api/query_logic.rs"]
mod query_logic_tests;

#[cfg(test)]
#[path = "../tests/api/access_logic.rs"]
mod access_logic_tests;

#[cfg(test)]
#[path = "../tests/api/project_logic.rs"]
mod project_logic_tests;

#[cfg(test)]
#[path = "../tests/api/user_logic.rs"]
mod user_logic_tests;

#[cfg(test)]
#[path = "../tests/api/session_logic.rs"]
mod session_logic_tests;<|MERGE_RESOLUTION|>--- conflicted
+++ resolved
@@ -1,40 +1,30 @@
-use super::server::server::{
-    create_access_request::User,
-    ecdar_api_auth_server::EcdarApiAuth,
-    ecdar_api_server::EcdarApi,
-    ecdar_backend_server::EcdarBackend,
-    get_auth_token_request::{user_credentials, UserCredentials},
-<<<<<<< HEAD
-    CreateAccessRequest, CreateModelRequest, CreateModelResponse, CreateQueryRequest,
-    CreateUserRequest, DeleteAccessRequest, DeleteModelRequest, DeleteQueryRequest,
-    GetAuthTokenRequest, GetAuthTokenResponse, GetModelRequest, GetModelResponse,
-    ListAccessInfoRequest, ListAccessInfoResponse, ListModelsInfoResponse, Query, QueryRequest,
-    QueryResponse, SendQueryRequest, SendQueryResponse, SimulationStartRequest,
-    SimulationStepRequest, SimulationStepResponse, UpdateAccessRequest, UpdateModelRequest,
-    UpdateQueryRequest, UpdateUserRequest, UserTokenResponse,
-=======
-    CreateAccessRequest, CreateProjectRequest, CreateProjectResponse, CreateQueryRequest,
-    CreateUserRequest, DeleteAccessRequest, DeleteProjectRequest, DeleteQueryRequest,
-    GetAuthTokenRequest, GetAuthTokenResponse, GetProjectRequest, GetProjectResponse,
-    ListProjectsInfoResponse, Query, QueryRequest, QueryResponse, SendQueryRequest,
-    SendQueryResponse, SimulationStartRequest, SimulationStepRequest, SimulationStepResponse,
-    UpdateAccessRequest, UpdateProjectRequest, UpdateQueryRequest, UpdateUserRequest,
-    UserTokenResponse,
->>>>>>> f84ebf04
-};
-use crate::api::{
-    auth::{RequestExt, Token, TokenType},
-    server::server::Project,
+use super::{
+    context_collection::ContextCollection,
+    server::server::{
+        create_access_request::User,
+        ecdar_api_auth_server::EcdarApiAuth,
+        ecdar_api_server::EcdarApi,
+        ecdar_backend_server::EcdarBackend,
+        get_auth_token_request::{user_credentials, UserCredentials},
+        CreateAccessRequest, CreateProjectRequest, CreateProjectResponse, CreateQueryRequest,
+        CreateUserRequest, DeleteAccessRequest, DeleteProjectRequest, DeleteQueryRequest,
+        GetAuthTokenRequest, GetAuthTokenResponse, GetProjectRequest, GetProjectResponse,
+        GetUsersRequest, GetUsersResponse, ListAccessInfoRequest, ListAccessInfoResponse,
+        ListProjectsInfoResponse, Query, QueryRequest, QueryResponse, SendQueryRequest,
+        SendQueryResponse, SimulationStartRequest, SimulationStepRequest, SimulationStepResponse,
+        UpdateAccessRequest, UpdateProjectRequest, UpdateQueryRequest, UpdateUserRequest,
+        UserTokenResponse,
+    },
 };
 use crate::database::{session_context::SessionContextTrait, user_context::UserContextTrait};
-<<<<<<< HEAD
-use crate::entities::{access, in_use, model, query, session, user};
+use crate::entities::{access, in_use, project, query, session, user};
 use crate::{
-    api::context_collection::ContextCollection, database::access_context::AccessContextTrait,
+    api::{
+        auth::{RequestExt, Token, TokenType},
+        server::server::Project,
+    },
+    database::access_context::AccessContextTrait,
 };
-=======
-use crate::entities::{access, in_use, project, query, session, user};
->>>>>>> f84ebf04
 use chrono::{Duration, Utc};
 use regex::Regex;
 use sea_orm::SqlErr;
@@ -120,6 +110,17 @@
 
 #[tonic::async_trait]
 impl EcdarApi for ConcreteEcdarApi {
+    async fn get_users(
+        &self,
+        _request: Request<GetUsersRequest>,
+    ) -> Result<Response<GetUsersResponse>, Status> {
+        todo!()
+    }
+
+    async fn delete_session(&self, _request: Request<()>) -> Result<Response<()>, Status> {
+        todo!()
+    }
+
     /// Gets a Model and its queries from the database.
     ///
     /// If the Model is not in use, it will now be in use by the requestees session,
@@ -233,7 +234,6 @@
         }))
     }
 
-<<<<<<< HEAD
     async fn list_access_info(
         &self,
         request: Request<ListAccessInfoRequest>,
@@ -247,7 +247,7 @@
         match self
             .contexts
             .access_context
-            .get_access_by_uid_and_model_id(uid, message.model_id)
+            .get_access_by_uid_and_project_id(uid, message.project_id)
             .await
         {
             Ok(access) => {
@@ -264,7 +264,7 @@
         match self
             .contexts
             .access_context
-            .get_access_by_model_id(message.model_id)
+            .get_access_by_project_id(message.project_id)
             .await
         {
             Ok(access_info_list) => {
@@ -281,10 +281,7 @@
         }
     }
 
-    async fn create_model(
-=======
     async fn create_project(
->>>>>>> f84ebf04
         &self,
         request: Request<CreateProjectRequest>,
     ) -> Result<Response<CreateProjectResponse>, Status> {
@@ -561,24 +558,15 @@
     ) -> Result<Response<()>, Status> {
         let message = request.get_ref().clone();
 
-<<<<<<< HEAD
         let uid = request
             .uid()
             .ok_or(Status::internal("Could not get uid from request metadata"))?;
-=======
-        let access = access::Model {
-            id: Default::default(),
-            role: access.role.to_string(),
-            project_id: access.project_id,
-            user_id: access.user_id,
-        };
->>>>>>> f84ebf04
 
         // Check if the requester has access to model with role 'Editor'
         check_editor_role_helper(
             Arc::clone(&self.contexts.access_context),
             uid,
-            message.model_id,
+            message.project_id,
         )
         .await?;
 
@@ -590,7 +578,7 @@
             let access = access::Model {
                 id: Default::default(),
                 role: message.role.to_string(),
-                model_id: message.model_id,
+                project_id: message.project_id,
                 user_id: user_from_db.id,
             };
 
@@ -639,14 +627,14 @@
         check_editor_role_helper(
             Arc::clone(&self.contexts.access_context),
             uid,
-            user_access.model_id,
+            user_access.project_id,
         )
         .await?;
 
         let model = self
             .contexts
-            .model_context
-            .get_by_id(user_access.model_id)
+            .project_context
+            .get_by_id(user_access.project_id)
             .await
             .map_err(|err| Status::new(Code::Internal, err.to_string()))?
             .ok_or_else(|| Status::new(Code::NotFound, "No model found for access".to_string()))?;
@@ -702,14 +690,14 @@
         check_editor_role_helper(
             Arc::clone(&self.contexts.access_context),
             uid,
-            user_access.model_id,
+            user_access.project_id,
         )
         .await?;
 
         let model = self
             .contexts
-            .model_context
-            .get_by_id(user_access.model_id)
+            .project_context
+            .get_by_id(user_access.project_id)
             .await
             .map_err(|err| Status::new(Code::Internal, err.to_string()))?
             .ok_or_else(|| Status::new(Code::NotFound, "No model found for access".to_string()))?;
@@ -1039,10 +1027,10 @@
 async fn check_editor_role_helper(
     access_context: Arc<dyn AccessContextTrait>,
     user_id: i32,
-    model_id: i32,
+    project_id: i32,
 ) -> Result<(), Status> {
     let access = access_context
-        .get_access_by_uid_and_model_id(user_id, model_id)
+        .get_access_by_uid_and_project_id(user_id, project_id)
         .await
         .map_err(|err| Status::new(Code::Internal, err.to_string()))?
         .ok_or_else(|| {
