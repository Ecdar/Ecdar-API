--- conflicted
+++ resolved
@@ -3,21 +3,16 @@
     ecdar_api_server::EcdarApi,
     ecdar_backend_server::EcdarBackend,
     get_auth_token_request::{user_credentials, UserCredentials},
-<<<<<<< HEAD
     get_users_response::UserInfo,
-    CreateAccessRequest, CreateModelRequest, CreateModelResponse, CreateQueryRequest,
-    CreateUserRequest, DeleteAccessRequest, DeleteModelRequest, DeleteQueryRequest,
-    GetAuthTokenRequest, GetAuthTokenResponse, GetModelRequest, GetModelResponse, GetUsersRequest,
-    GetUsersResponse, ListModelsInfoResponse, Query, QueryRequest, QueryResponse, SendQueryRequest,
-=======
-    CreateAccessRequest, CreateProjectRequest, CreateProjectResponse, CreateQueryRequest,
-    CreateUserRequest, DeleteAccessRequest, DeleteProjectRequest, DeleteQueryRequest,
-    GetAuthTokenRequest, GetAuthTokenResponse, GetProjectRequest, GetProjectResponse,
-    ListProjectsInfoResponse, Query, QueryRequest, QueryResponse, SendQueryRequest,
->>>>>>> 38f85bd5
-    SendQueryResponse, SimulationStartRequest, SimulationStepRequest, SimulationStepResponse,
-    UpdateAccessRequest, UpdateProjectRequest, UpdateQueryRequest, UpdateUserRequest,
-    UserTokenResponse,
+    CreateAccessRequest, CreateAccessRequest, CreateProjectRequest, CreateProjectResponse,
+    CreateQueryRequest, CreateQueryRequest, CreateUserRequest, CreateUserRequest,
+    DeleteAccessRequest, DeleteAccessRequest, DeleteProjectRequest, DeleteQueryRequest,
+    DeleteQueryRequest, GetAuthTokenRequest, GetAuthTokenRequest, GetAuthTokenResponse,
+    GetAuthTokenResponse, GetProjectRequest, GetProjectResponse, GetUsersRequest, GetUsersResponse,
+    ListProjectsInfoResponse, Query, Query, QueryRequest, QueryRequest, QueryResponse,
+    QueryResponse, SendQueryRequest, SendQueryRequest, SendQueryResponse, SimulationStartRequest,
+    SimulationStepRequest, SimulationStepResponse, UpdateAccessRequest, UpdateProjectRequest,
+    UpdateQueryRequest, UpdateUserRequest, UserTokenResponse,
 };
 use crate::api::auth::TokenError;
 use crate::api::context_collection::ContextCollection;
@@ -377,7 +372,7 @@
                 return Err(Status::new(
                     Code::NotFound,
                     "No project found with given id",
-                ))
+                ));
             }
             Err(err) => return Err(Status::new(Code::Internal, err.to_string())),
         };
