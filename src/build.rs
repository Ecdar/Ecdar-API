--- conflicted
+++ resolved
@@ -8,12 +8,8 @@
             "Component",
             "#[derive(serde::Serialize, serde::Deserialize)]",
         )
-<<<<<<< HEAD
-        .type_attribute("ModelInfo", "#[derive(sea_orm::FromQueryResult)]")
+        .type_attribute("ProjectInfo", "#[derive(sea_orm::FromQueryResult)]")
         .type_attribute("AccessInfo", "#[derive(sea_orm::FromQueryResult)]")
-=======
-        .type_attribute("ProjectInfo", "#[derive(sea_orm::FromQueryResult)]")
->>>>>>> f84ebf04
         .type_attribute("Error", "#[derive(serde::Serialize, serde::Deserialize)]")
         .type_attribute(
             "ComponentsNotInCache",
