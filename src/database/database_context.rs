--- conflicted
+++ resolved
@@ -1,43 +1,22 @@
-<<<<<<< HEAD
 use migration::{Migrator, MigratorTrait};
 use sea_orm::prelude::async_trait::async_trait;
 use sea_orm::{ConnectionTrait, Database, DatabaseConnection, DbBackend, DbErr};
+use std::fmt::Debug;
 use std::sync::Arc;
 
+#[derive(Debug)]
 pub struct PostgresDatabaseContext {
     pub(crate) db_connection: DatabaseConnection,
 }
 
+#[derive(Debug)]
 pub struct SQLiteDatabaseContext {
-=======
-use std::env;
-use std::fmt::Debug;
-
-use sea_orm::prelude::async_trait::async_trait;
-use sea_orm::{Database, DatabaseConnection, DbErr};
-
-#[derive(Clone, Debug)]
-pub struct DatabaseContext {
->>>>>>> 15dd3b61
     pub(crate) db_connection: DatabaseConnection,
 }
 
-// impl Debug for dyn DatabaseContextTrait {
-//     fn fmt(&self, f: &mut std::fmt::Formatter<'_>) -> std::fmt::Result {
-//         f.debug_struct("DatabaseContextTrait")
-//             .field("db_connection", &self.get_connection())
-//             .finish()
-//     }
-// }
-
 #[async_trait]
-<<<<<<< HEAD
-pub trait DatabaseContextTrait: Send + Sync {
+pub trait DatabaseContextTrait: Send + Sync + Debug {
     async fn new(connection_string: &str) -> Result<Self, DbErr>
-=======
-pub trait DatabaseContextTrait: Send + Sync + Debug {
-    async fn new() -> Result<Self, DbErr>
->>>>>>> 15dd3b61
     where
         Self: Sized;
     async fn reset(&self) -> Result<Arc<dyn DatabaseContextTrait>, DbErr>;
