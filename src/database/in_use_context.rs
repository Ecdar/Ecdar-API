--- conflicted
+++ resolved
@@ -1,18 +1,10 @@
-use std::fmt::Debug;
-
-use async_trait::async_trait;
-use sea_orm::{ActiveModelTrait, DbErr, EntityTrait, RuntimeErr, Set, Unchanged};
-
 use crate::database::database_context::DatabaseContextTrait;
 use crate::entities::in_use;
 use crate::EntityContextTrait;
-<<<<<<< HEAD
 use async_trait::async_trait;
 use chrono::Utc;
 use sea_orm::{ActiveModelTrait, DbErr, EntityTrait, Set, Unchanged};
 use std::sync::Arc;
-=======
->>>>>>> 15dd3b61
 
 #[derive(Debug)]
 pub struct InUseContext {
@@ -52,7 +44,6 @@
             .await
     }
 
-<<<<<<< HEAD
     async fn update(&self, entity: in_use::Model) -> Result<in_use::Model, DbErr> {
         in_use::ActiveModel {
             model_id: Unchanged(entity.model_id),
@@ -61,26 +52,6 @@
         }
         .update(&self.db_context.get_connection())
         .await
-=======
-    async fn update(&self, entity: InUse) -> Result<InUse, DbErr> {
-        let res = &self.get_by_id(entity.model_id).await?;
-        let updated_in_use: Result<InUse, DbErr> = match res {
-            None => Err(DbErr::RecordNotFound(format!(
-                "Could not find entity {:?}",
-                entity
-            ))),
-            Some(in_use) => {
-                ActiveModel {
-                    model_id: Unchanged(in_use.model_id),
-                    session_id: Unchanged(in_use.session_id),
-                    latest_activity: Set(entity.latest_activity),
-                }
-                .update(&self.db_context.get_connection())
-                .await
-            }
-        };
-        updated_in_use
->>>>>>> 15dd3b61
     }
 
     async fn delete(&self, entity_id: i32) -> Result<in_use::Model, DbErr> {
