--- conflicted
+++ resolved
@@ -1,19 +1,12 @@
-use std::fmt::Debug;
-
+use crate::database::database_context::DatabaseContextTrait;
 use sea_orm::prelude::async_trait::async_trait;
 use sea_orm::DbErr;
+use std::fmt::Debug;
 use std::sync::Arc;
 
-use crate::database::database_context::DatabaseContextTrait;
-
 #[async_trait]
-<<<<<<< HEAD
-pub trait EntityContextTrait<T> {
+pub trait EntityContextTrait<T>: Send + Sync + Debug {
     fn new(db_context: Arc<dyn DatabaseContextTrait>) -> Self
-=======
-pub trait EntityContextTrait<T>: Send + Sync + Debug {
-    fn new(db_context: Box<dyn DatabaseContextTrait>) -> Self
->>>>>>> 15dd3b61
     where
         Self: Sized;
     async fn create(&self, entity: T) -> Result<T, DbErr>;
