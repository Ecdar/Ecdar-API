use std::fmt::Debug;

use sea_orm::prelude::async_trait::async_trait;
use sea_orm::ActiveValue::{Set, Unchanged};
use sea_orm::{ActiveModelTrait, DbErr, EntityTrait, RuntimeErr};

use crate::database::database_context::DatabaseContextTrait;
use crate::database::entity_context::EntityContextTrait;
<<<<<<< HEAD
use crate::entities::access;
use sea_orm::prelude::async_trait::async_trait;
use sea_orm::ActiveValue::{Set, Unchanged};
use sea_orm::{ActiveModelTrait, DbErr, EntityTrait};
use std::sync::Arc;
=======
use crate::entities::access::{ActiveModel, Model as Access};
use crate::entities::prelude::Access as AccessEntity;
>>>>>>> 15dd3b61

#[derive(Debug)]
pub struct AccessContext {
    db_context: Arc<dyn DatabaseContextTrait>,
}

pub trait AccessContextTrait: EntityContextTrait<access::Model> {}

impl AccessContextTrait for AccessContext {}

#[async_trait]
impl EntityContextTrait<access::Model> for AccessContext {
    fn new(db_context: Arc<dyn DatabaseContextTrait>) -> AccessContext {
        AccessContext { db_context }
    }

    /// Used for creating an access::Model entity
    /// # Example
    /// ```
    /// let access = access::Model {
    ///     id: Default::default(),
    ///     role: Role::Editor,
    ///     user_id: 1,
    ///     model_id: 1
    /// };
    /// let context : AccessContext = AccessContext::new(...);
    /// context.create(model);
    /// ```
    async fn create(&self, entity: access::Model) -> Result<access::Model, DbErr> {
        let access = access::ActiveModel {
            id: Default::default(),
            role: Set(entity.role),
            model_id: Set(entity.model_id),
            user_id: Set(entity.user_id),
        };
        let access: access::Model = access.insert(&self.db_context.get_connection()).await?;
        Ok(access)
    }

    /// Returns a single access entity (uses primary key)
    /// # Example
    /// ```
    /// let context : AccessContext = AccessContext::new(...);
    /// let model : Model = context.get_by_id(1).unwrap();
    /// ```
    async fn get_by_id(&self, entity_id: i32) -> Result<Option<access::Model>, DbErr> {
        access::Entity::find_by_id(entity_id)
            .one(&self.db_context.get_connection())
            .await
    }

    /// Returns all the access entities
    /// # Example
    /// ```
    /// let context : AccessContext = AccessContext::new(...);
    /// let model : vec<Model> = context.get_all().unwrap();
    /// ```
    async fn get_all(&self) -> Result<Vec<access::Model>, DbErr> {
        access::Entity::find()
            .all(&self.db_context.get_connection())
            .await
    }

    /// Updates and returns the given access entity
    /// # Example
    /// ```
    /// let context : AccessContext = AccessContext::new(...);
    /// let access = context.get_by_id(1).unwrap();
    /// let updated_access = Model {
    ///     id: access.id,
    ///     role: Role::Reader,
    ///     user_id: access.user_id,
    ///     model_id: access.model_id
    /// }
    /// ```
    /// # Note
    /// The access entity's ids will never be changed. If this behavior is wanted, delete the old access and create a new one.
<<<<<<< HEAD
    async fn update(&self, entity: access::Model) -> Result<access::Model, DbErr> {
        access::ActiveModel {
            id: Unchanged(entity.id),
            role: Set(entity.role),
            model_id: Unchanged(entity.model_id),
            user_id: Unchanged(entity.user_id),
        }
        .update(&self.db_context.get_connection())
        .await
=======
    async fn update(&self, entity: Access) -> Result<Access, DbErr> {
        let res = &self.get_by_id(entity.id).await?;
        let updated_access: Result<Access, DbErr> = match res {
            None => Err(DbErr::RecordNotFound(format!(
                "Could not find entity {:?}",
                entity
            ))),
            Some(access) => {
                ActiveModel {
                    id: Unchanged(access.id), //TODO ved ikke om unchanged betyder det jeg tror det betyder
                    role: Default::default(),
                    model_id: Unchanged(access.model_id),
                    user_id: Unchanged(access.user_id),
                }
                .update(&self.db_context.get_connection())
                .await
            }
        };
        return updated_access;
>>>>>>> 15dd3b61
    }

    /// Deletes a access entity by id
    async fn delete(&self, entity_id: i32) -> Result<access::Model, DbErr> {
        let access = self.get_by_id(entity_id).await?;
        match access {
            None => Err(DbErr::RecordNotFound("No record was deleted".into())),
            Some(access) => {
                access::Entity::delete_by_id(entity_id)
                    .exec(&self.db_context.get_connection())
                    .await?;
                Ok(access)
            }
        }
    }
}

#[cfg(test)]
#[path = "../tests/database/access_context.rs"]
mod tests;<|MERGE_RESOLUTION|>--- conflicted
+++ resolved
@@ -1,21 +1,10 @@
-use std::fmt::Debug;
-
-use sea_orm::prelude::async_trait::async_trait;
-use sea_orm::ActiveValue::{Set, Unchanged};
-use sea_orm::{ActiveModelTrait, DbErr, EntityTrait, RuntimeErr};
-
 use crate::database::database_context::DatabaseContextTrait;
 use crate::database::entity_context::EntityContextTrait;
-<<<<<<< HEAD
 use crate::entities::access;
 use sea_orm::prelude::async_trait::async_trait;
 use sea_orm::ActiveValue::{Set, Unchanged};
 use sea_orm::{ActiveModelTrait, DbErr, EntityTrait};
 use std::sync::Arc;
-=======
-use crate::entities::access::{ActiveModel, Model as Access};
-use crate::entities::prelude::Access as AccessEntity;
->>>>>>> 15dd3b61
 
 #[derive(Debug)]
 pub struct AccessContext {
@@ -93,7 +82,6 @@
     /// ```
     /// # Note
     /// The access entity's ids will never be changed. If this behavior is wanted, delete the old access and create a new one.
-<<<<<<< HEAD
     async fn update(&self, entity: access::Model) -> Result<access::Model, DbErr> {
         access::ActiveModel {
             id: Unchanged(entity.id),
@@ -103,27 +91,6 @@
         }
         .update(&self.db_context.get_connection())
         .await
-=======
-    async fn update(&self, entity: Access) -> Result<Access, DbErr> {
-        let res = &self.get_by_id(entity.id).await?;
-        let updated_access: Result<Access, DbErr> = match res {
-            None => Err(DbErr::RecordNotFound(format!(
-                "Could not find entity {:?}",
-                entity
-            ))),
-            Some(access) => {
-                ActiveModel {
-                    id: Unchanged(access.id), //TODO ved ikke om unchanged betyder det jeg tror det betyder
-                    role: Default::default(),
-                    model_id: Unchanged(access.model_id),
-                    user_id: Unchanged(access.user_id),
-                }
-                .update(&self.db_context.get_connection())
-                .await
-            }
-        };
-        return updated_access;
->>>>>>> 15dd3b61
     }
 
     /// Deletes a access entity by id
@@ -140,7 +107,6 @@
         }
     }
 }
-
 #[cfg(test)]
 #[path = "../tests/database/access_context.rs"]
 mod tests;