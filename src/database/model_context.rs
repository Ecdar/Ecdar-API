use std::fmt::Display;
use crate::entities::model::{Model, ActiveModel};
use crate::entities::prelude::Model as ModelEntity;
<<<<<<< HEAD
use crate::entities::query;
=======
use crate::database::database_context::DatabaseContextTrait;
>>>>>>> 65d27021
use crate::EntityContextTrait;
use async_trait::async_trait;
use sea_orm::{
    ActiveModelTrait, DbErr, EntityTrait, IntoActiveModel, ModelTrait, RuntimeErr, Set, Unchanged,
};

pub struct ModelContext {
    db_context: Box<dyn DatabaseContextTrait>,
}

pub trait ModelContextTrait: EntityContextTrait<Model> {}

impl ModelContextTrait for ModelContext {}

#[async_trait]
impl EntityContextTrait<Model> for ModelContext {
    fn new(db_context: Box<dyn DatabaseContextTrait>) -> ModelContext {
        ModelContext { db_context }
    }

    /// Used for creating a Model entity
    /// # Example 
    /// ```
    /// let model = Model {
    ///     id: Default::default(),
    ///     name: "Model name".to_owned(),
    ///     components_info: "{}".to_owned().parse().unwrap(),
    ///     owner_id: 1
    /// };
    /// let model_context: ModelContext = ModelContext::new(...);
    /// model_context.create(model);
    /// ```
    async fn create(&self, entity: Model) -> Result<Model, DbErr> {
        let model = ActiveModel {
            id: Default::default(),
            name: Set(entity.name),
            components_info: Set(entity.components_info),
            owner_id: Set(entity.owner_id),
        };
        let model: Model = model.insert(&self.db_context.get_connection()).await?;
        Ok(model)
    }

    /// Returns a single model entity (Uses primary key)
    /// # Example
    /// ```
    /// let model_context: ModelContext = ModelContext::new(...);
    /// let model = model_context.get_by_id(1).unwrap();
    /// ```
    async fn get_by_id(&self, entity_id: i32) -> Result<Option<Model>, DbErr> {
        ModelEntity::find_by_id(entity_id)
            .one(&self.db_context.get_connection())
            .await
    }

    /// Returns a all model entities (Uses primary key)
    /// # Example
    /// ```
    /// let model_context: ModelContext = ModelContext::new(...);
    /// let model = model_context.get_all().unwrap();
    /// ```
    async fn get_all(&self) -> Result<Vec<Model>, DbErr> {
        ModelEntity::find()
            .all(&self.db_context.get_connection())
            .await
    }

    /// Updates a single model entity
    /// # Example
    /// ```
    /// let update_model = Model {
    ///     name: "new name",
    ///     ..original_model
    /// };
    /// 
    /// let model_context: ModelContext = ModelContext::new(...);
    /// let model = model_context.update(update_model).unwrap();
    /// ```
    async fn update(&self, entity: Model) -> Result<Model, DbErr> {
        let existing_model = self.get_by_id(entity.id).await?;

        return match existing_model {
            None => Err(DbErr::RecordNotUpdated),
            Some(existing_model) => {
                let queries: Vec<query::Model> = existing_model
                    .find_related(query::Entity)
                    .all(&self.db_context.get_connection())
                    .await?;
                for q in queries.iter() {
                    let mut aq = q.clone().into_active_model();
                    aq.outdated = Set(true);
                    aq.update(&self.db_context.get_connection()).await?;
                }
                ActiveModel {
                    id: Unchanged(entity.id),
                    name: Set(entity.name),
                    components_info: Set(entity.components_info),
                    owner_id: Unchanged(entity.id),
                }
                .update(&self.db_context.get_connection())
                .await
            }
        };
    }

    /// Returns and deletes a single model entity
    /// # Example
    /// ```
    /// let model_context: ModelContext = ModelContext::new(...);
    /// let model = model_context.delete().unwrap();
    /// ```
    async fn delete(&self, entity_id: i32) -> Result<Model, DbErr> {
        let model = self.get_by_id(entity_id).await?;
        match model {
            None => Err(DbErr::Exec(RuntimeErr::Internal(
                "No record was deleted".into(),
            ))),
            Some(model) => {
                ModelEntity::delete_by_id(entity_id)
                    .exec(&self.db_context.get_connection())
                    .await?;
                Ok(model)
            }
        }
    }
}

#[cfg(test)]
#[path = "../tests/database/model_context.rs"]
mod tests;<|MERGE_RESOLUTION|>--- conflicted
+++ resolved
@@ -1,16 +1,10 @@
-use std::fmt::Display;
-use crate::entities::model::{Model, ActiveModel};
+use crate::database::database_context::DatabaseContextTrait;
+use crate::entities::model::{ActiveModel, Model};
 use crate::entities::prelude::Model as ModelEntity;
-<<<<<<< HEAD
 use crate::entities::query;
-=======
-use crate::database::database_context::DatabaseContextTrait;
->>>>>>> 65d27021
 use crate::EntityContextTrait;
 use async_trait::async_trait;
-use sea_orm::{
-    ActiveModelTrait, DbErr, EntityTrait, IntoActiveModel, ModelTrait, RuntimeErr, Set, Unchanged,
-};
+use sea_orm::{ActiveModelTrait, DbErr, EntityTrait, IntoActiveModel, ModelTrait, Set, Unchanged};
 
 pub struct ModelContext {
     db_context: Box<dyn DatabaseContextTrait>,
@@ -27,7 +21,7 @@
     }
 
     /// Used for creating a Model entity
-    /// # Example 
+    /// # Example
     /// ```
     /// let model = Model {
     ///     id: Default::default(),
@@ -80,7 +74,7 @@
     ///     name: "new name",
     ///     ..original_model
     /// };
-    /// 
+    ///
     /// let model_context: ModelContext = ModelContext::new(...);
     /// let model = model_context.update(update_model).unwrap();
     /// ```
@@ -120,9 +114,7 @@
     async fn delete(&self, entity_id: i32) -> Result<Model, DbErr> {
         let model = self.get_by_id(entity_id).await?;
         match model {
-            None => Err(DbErr::Exec(RuntimeErr::Internal(
-                "No record was deleted".into(),
-            ))),
+            None => Err(DbErr::RecordNotFound("No record was deleted".into())),
             Some(model) => {
                 ModelEntity::delete_by_id(entity_id)
                     .exec(&self.db_context.get_connection())
