--- conflicted
+++ resolved
@@ -1,19 +1,9 @@
-<<<<<<< HEAD
 use crate::database::database_context::DatabaseContextTrait;
 use crate::entities::{model, query};
 use crate::EntityContextTrait;
-=======
-use std::fmt::Debug;
-
->>>>>>> 15dd3b61
 use async_trait::async_trait;
 use sea_orm::{ActiveModelTrait, DbErr, EntityTrait, IntoActiveModel, ModelTrait, Set, Unchanged};
 use std::sync::Arc;
-
-use crate::database::database_context::DatabaseContextTrait;
-use crate::entities::model::{ActiveModel, Model};
-use crate::entities::prelude::Model as ModelEntity;
-use crate::EntityContextTrait;
 
 #[derive(Debug)]
 pub struct ModelContext {
@@ -30,11 +20,7 @@
         ModelContext { db_context }
     }
 
-<<<<<<< HEAD
     /// Used for creating a model::Model entity
-=======
-    /// Used for creating a Model entity
->>>>>>> 15dd3b61
     /// # Example
     /// ```
     /// let model = model::Model {
@@ -92,7 +78,6 @@
     /// let model_context: ModelContext = ModelContext::new(...);
     /// let model = model_context.update(update_model).unwrap();
     /// ```
-<<<<<<< HEAD
     async fn update(&self, entity: model::Model) -> Result<model::Model, DbErr> {
         let existing_model = self.get_by_id(entity.id).await?;
 
@@ -110,18 +95,6 @@
                 }
                 model::ActiveModel {
                     id: Unchanged(entity.id),
-=======
-    async fn update(&self, entity: Model) -> Result<Model, DbErr> {
-        let res = &self.get_by_id(entity.id).await?;
-        let updated_model: Result<Model, DbErr> = match res {
-            None => Err(DbErr::RecordNotFound(format!(
-                "Could not find entity {:?}",
-                entity
-            ))),
-            Some(model) => {
-                ActiveModel {
-                    id: Unchanged(model.id),
->>>>>>> 15dd3b61
                     name: Set(entity.name),
                     components_info: Set(entity.components_info),
                     owner_id: Unchanged(entity.id),
