--- conflicted
+++ resolved
@@ -8,14 +8,8 @@
 use crate::database::entity_context::EntityContextTrait;
 use crate::entities::prelude::User as UserEntity;
 use crate::entities::user::{ActiveModel, Model as User};
-<<<<<<< HEAD
 use crate::entities::user::Column as UserColumn;
-use sea_orm::prelude::async_trait::async_trait;
-use sea_orm::ActiveValue::{Set, Unchanged};
-use sea_orm::{ActiveModelTrait, DbErr, EntityTrait, RuntimeErr, QueryFilter};
-use sea_orm::ColumnTrait;
-=======
->>>>>>> 32a8dd9f
+
 
 #[derive(Debug)]
 pub struct UserContext {
@@ -24,37 +18,6 @@
 
 #[async_trait]
 pub trait UserContextTrait: EntityContextTrait<User> {
-<<<<<<< HEAD
-    async fn get_user_by_credentials(
-        &self,
-        email: String,
-        username: String,
-        password: String,
-    ) -> Result<Option<User>, DbErr>;
-}
-
-#[async_trait]
-impl UserContextTrait for UserContext {
-    async fn get_user_by_credentials(
-        &self,
-        email: String,
-        username: String,
-        password: String,
-    ) -> Result<Option<User>, DbErr> {
-        let user: Option<User> = UserEntity::find()
-            .filter(
-                UserColumn::Email
-                    .eq(email)
-                    .or(UserColumn::Username.eq(username))
-                    .and(UserColumn::Password.eq(password))
-            )
-            .one(&self.db_context.get_connection())
-            .await?;
-        Ok(user)
-    }
-}
-
-=======
     /// Returns a single user entity (uses username)
     /// # Example
     /// ```
@@ -75,12 +38,11 @@
 impl UserContextTrait for UserContext {
     async fn get_by_username(&self, username: String) -> Result<Option<User>, DbErr> {
         UserEntity::find()
-            .filter(crate::entities::user::Column::Username.eq(username))
+            .filter(UserColumn::Username.eq(username))
             .one(&self.db_context.get_connection())
             .await
     }
 }
->>>>>>> 32a8dd9f
 
 #[async_trait]
 impl EntityContextTrait<User> for UserContext {
