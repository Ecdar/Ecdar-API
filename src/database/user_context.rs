use std::fmt::Debug;

use sea_orm::prelude::async_trait::async_trait;
use sea_orm::ActiveValue::{Set, Unchanged};
use sea_orm::{ActiveModelTrait, ColumnTrait, DbErr, EntityTrait, QueryFilter, RuntimeErr};

use crate::database::database_context::DatabaseContextTrait;
use crate::database::entity_context::EntityContextTrait;
<<<<<<< HEAD
use crate::entities::user;
use sea_orm::prelude::async_trait::async_trait;
use sea_orm::ActiveValue::{Set, Unchanged};
use sea_orm::{ActiveModelTrait, DbErr, EntityTrait};
use std::sync::Arc;
=======
use crate::entities::prelude::User as UserEntity;
use crate::entities::user::Column as UserColumn;
use crate::entities::user::{ActiveModel, Model as User};
>>>>>>> 15dd3b61

#[derive(Debug)]
pub struct UserContext {
    db_context: Arc<dyn DatabaseContextTrait>,
}

<<<<<<< HEAD
pub trait UserContextTrait: EntityContextTrait<user::Model> {}
=======
#[async_trait]
pub trait UserContextTrait: EntityContextTrait<User> {
    /// Returns a single user entity (uses username)
    /// # Example
    /// ```
    /// let context : UserContext = UserContext::new(...);
    /// let model : Model = context.get_by_username("Anders".into()).unwrap();
    /// assert_eq!(model.id,1);
    /// ```
    async fn get_by_username(&self, username: String) -> Result<Option<User>, DbErr>;
    async fn get_by_email(&self, email: String) -> Result<Option<User>, DbErr>;
}
>>>>>>> 15dd3b61

#[async_trait]
impl UserContextTrait for UserContext {
    async fn get_by_username(&self, username: String) -> Result<Option<User>, DbErr> {
        UserEntity::find()
            .filter(UserColumn::Username.eq(username))
            .one(&self.db_context.get_connection())
            .await
    }
    async fn get_by_email(&self, email: String) -> Result<Option<User>, DbErr> {
        UserEntity::find()
            .filter(UserColumn::Email.eq(email))
            .one(&self.db_context.get_connection())
            .await
    }
}

#[async_trait]
impl EntityContextTrait<user::Model> for UserContext {
    fn new(db_context: Arc<dyn DatabaseContextTrait>) -> UserContext {
        UserContext { db_context }
    }

    /// Used for creating a User entity
    /// # Example
    /// ```
    /// let model : Model = {
    ///     id: Default::default(),
    ///     email: "anders@aau.dk".into(),
    ///     username: "Anders".into(),
    ///     password: "qwerty".into()
    /// }
    /// let context : UserContext = UserContext::new(...);
    /// context.create(model);
    /// ```
    async fn create(&self, entity: user::Model) -> Result<user::Model, DbErr> {
        let user = user::ActiveModel {
            id: Default::default(),
            email: Set(entity.email),
            username: Set(entity.username),
            password: Set(entity.password),
        };
        let user = user.insert(&self.db_context.get_connection()).await?;
        Ok(user)
    }

    /// Returns a single user entity (uses primary key)
    /// # Example
    /// ```
    /// let context : UserContext = UserContext::new(...);
    /// let model : Model = context.get_by_id(1).unwrap();
    /// assert_eq!(model.username,"Anders".into());
    /// ```
    async fn get_by_id(&self, entity_id: i32) -> Result<Option<user::Model>, DbErr> {
        user::Entity::find_by_id(entity_id)
            .one(&self.db_context.get_connection())
            .await
    }

    /// Returns all the user entities
    /// # Example
    /// ```
    /// let context : UserContext = UserContext::new(...);
    /// let model : vec<Model> = context.get_all().unwrap();
    /// assert_eq!(model.len(),1);
    /// ```
    async fn get_all(&self) -> Result<Vec<user::Model>, DbErr> {
        user::Entity::find()
            .all(&self.db_context.get_connection())
            .await
    }

    /// Updates and returns the given user entity
    /// # Example
    /// ```
    /// let context : UserContext = UserContext::new(...);
    /// let user = context.get_by_id(1).unwrap();
    /// let updated_user = Model {
    ///     id: user.id,
    ///     email: "anders@student.aau.dk".into(),
    ///     username: "andersAnden",
    ///     password: user.password
    /// }
    /// assert_eq!(context.update(updated_user).unwrap(),Model {
    ///     id: 1,
    ///     email: "anders@student.aau.dk".into(),
    ///     username: "andersAnden".into(),
    ///     password:"qwerty".into();
    /// }
    /// ```
    /// # Note
    /// The user entity's id will never be changed. If this behavior is wanted, delete the old user and create a new one.
<<<<<<< HEAD
    async fn update(&self, entity: user::Model) -> Result<user::Model, DbErr> {
        user::ActiveModel {
            id: Unchanged(entity.id),
            email: Set(entity.email),
            username: Set(entity.username),
            password: Set(entity.password),
        }
        .update(&self.db_context.get_connection())
        .await
=======
    async fn update(&self, entity: User) -> Result<User, DbErr> {
        let res = &self.get_by_id(entity.id).await?;
        let updated_user: Result<User, DbErr> = match res {
            None => Err(DbErr::RecordNotFound(format!(
                "Could not find entity {:?}",
                entity
            ))),
            Some(user) => {
                // If the entity's fields are empty, the old values will be used
                let email: String;
                if entity.email.is_empty() {
                    email = user.email.clone();
                } else {
                    email = entity.email.clone();
                }
                let username: String;
                if entity.username.is_empty() {
                    username = user.username.clone();
                } else {
                    username = entity.username.clone();
                }
                let password: String;
                if entity.password.is_empty() {
                    password = user.password.clone();
                } else {
                    password = entity.password.clone();
                }

                ActiveModel {
                    id: Unchanged(user.id), //TODO ved ikke om unchanged betyder det jeg tror det betyder
                    email: Set(email),
                    username: Set(username),
                    password: Set(password),
                }
                .update(&self.db_context.get_connection())
                .await
            }
        };
        return updated_user;
>>>>>>> 15dd3b61
    }

    /// Returns and deletes a user entity by id
    ///
    /// # Example
    /// ```
    /// let context : UserContext = UserContext::new(...);
    /// let user = context.get_by_id(1).unwrap();
    /// let deleted_user = Model {
    ///     id: user.id,
    ///     email: "anders@student.aau.dk".into(),
    ///     username: "andersAnden",
    ///     password: user.password
    /// }
    async fn delete(&self, entity_id: i32) -> Result<user::Model, DbErr> {
        let user = self.get_by_id(entity_id).await?;
        match user {
            None => Err(DbErr::RecordNotFound("No record was deleted".into())),
            Some(user) => {
                user::Entity::delete_by_id(entity_id)
                    .exec(&self.db_context.get_connection())
                    .await?;
                Ok(user)
            }
        }
    }
}

#[cfg(test)]
#[path = "../tests/database/user_context.rs"]
mod tests;<|MERGE_RESOLUTION|>--- conflicted
+++ resolved
@@ -1,56 +1,33 @@
-use std::fmt::Debug;
-
-use sea_orm::prelude::async_trait::async_trait;
-use sea_orm::ActiveValue::{Set, Unchanged};
-use sea_orm::{ActiveModelTrait, ColumnTrait, DbErr, EntityTrait, QueryFilter, RuntimeErr};
-
 use crate::database::database_context::DatabaseContextTrait;
 use crate::database::entity_context::EntityContextTrait;
-<<<<<<< HEAD
 use crate::entities::user;
 use sea_orm::prelude::async_trait::async_trait;
 use sea_orm::ActiveValue::{Set, Unchanged};
-use sea_orm::{ActiveModelTrait, DbErr, EntityTrait};
+use sea_orm::{ActiveModelTrait, ColumnTrait, DbErr, EntityTrait, QueryFilter};
 use std::sync::Arc;
-=======
-use crate::entities::prelude::User as UserEntity;
-use crate::entities::user::Column as UserColumn;
-use crate::entities::user::{ActiveModel, Model as User};
->>>>>>> 15dd3b61
 
 #[derive(Debug)]
 pub struct UserContext {
     db_context: Arc<dyn DatabaseContextTrait>,
 }
 
-<<<<<<< HEAD
-pub trait UserContextTrait: EntityContextTrait<user::Model> {}
-=======
 #[async_trait]
-pub trait UserContextTrait: EntityContextTrait<User> {
-    /// Returns a single user entity (uses username)
-    /// # Example
-    /// ```
-    /// let context : UserContext = UserContext::new(...);
-    /// let model : Model = context.get_by_username("Anders".into()).unwrap();
-    /// assert_eq!(model.id,1);
-    /// ```
-    async fn get_by_username(&self, username: String) -> Result<Option<User>, DbErr>;
-    async fn get_by_email(&self, email: String) -> Result<Option<User>, DbErr>;
+pub trait UserContextTrait: EntityContextTrait<user::Model> {
+    async fn get_by_username(&self, username: String) -> Result<Option<user::Model>, DbErr>;
+    async fn get_by_email(&self, email: String) -> Result<Option<user::Model>, DbErr>;
 }
->>>>>>> 15dd3b61
 
 #[async_trait]
 impl UserContextTrait for UserContext {
-    async fn get_by_username(&self, username: String) -> Result<Option<User>, DbErr> {
-        UserEntity::find()
-            .filter(UserColumn::Username.eq(username))
+    async fn get_by_username(&self, username: String) -> Result<Option<user::Model>, DbErr> {
+        user::Entity::find()
+            .filter(user::Column::Username.eq(username))
             .one(&self.db_context.get_connection())
             .await
     }
-    async fn get_by_email(&self, email: String) -> Result<Option<User>, DbErr> {
-        UserEntity::find()
-            .filter(UserColumn::Email.eq(email))
+    async fn get_by_email(&self, email: String) -> Result<Option<user::Model>, DbErr> {
+        user::Entity::find()
+            .filter(user::Column::Email.eq(email))
             .one(&self.db_context.get_connection())
             .await
     }
@@ -131,7 +108,6 @@
     /// ```
     /// # Note
     /// The user entity's id will never be changed. If this behavior is wanted, delete the old user and create a new one.
-<<<<<<< HEAD
     async fn update(&self, entity: user::Model) -> Result<user::Model, DbErr> {
         user::ActiveModel {
             id: Unchanged(entity.id),
@@ -141,47 +117,6 @@
         }
         .update(&self.db_context.get_connection())
         .await
-=======
-    async fn update(&self, entity: User) -> Result<User, DbErr> {
-        let res = &self.get_by_id(entity.id).await?;
-        let updated_user: Result<User, DbErr> = match res {
-            None => Err(DbErr::RecordNotFound(format!(
-                "Could not find entity {:?}",
-                entity
-            ))),
-            Some(user) => {
-                // If the entity's fields are empty, the old values will be used
-                let email: String;
-                if entity.email.is_empty() {
-                    email = user.email.clone();
-                } else {
-                    email = entity.email.clone();
-                }
-                let username: String;
-                if entity.username.is_empty() {
-                    username = user.username.clone();
-                } else {
-                    username = entity.username.clone();
-                }
-                let password: String;
-                if entity.password.is_empty() {
-                    password = user.password.clone();
-                } else {
-                    password = entity.password.clone();
-                }
-
-                ActiveModel {
-                    id: Unchanged(user.id), //TODO ved ikke om unchanged betyder det jeg tror det betyder
-                    email: Set(email),
-                    username: Set(username),
-                    password: Set(password),
-                }
-                .update(&self.db_context.get_connection())
-                .await
-            }
-        };
-        return updated_user;
->>>>>>> 15dd3b61
     }
 
     /// Returns and deletes a user entity by id
@@ -209,7 +144,6 @@
         }
     }
 }
-
 #[cfg(test)]
 #[path = "../tests/database/user_context.rs"]
 mod tests;