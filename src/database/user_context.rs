--- conflicted
+++ resolved
@@ -91,13 +91,8 @@
     /// The user entity's id will never be changed. If this behavior is wanted, delete the old user and create a new one.
     async fn update(&self, entity: User) -> Result<User, DbErr> {
         let res = &self.get_by_id(entity.id).await?;
-<<<<<<< HEAD
         let updated_user: Result<Model, DbErr> = match res {
             None => Err(DbErr::RecordNotFound(format!(
-=======
-        let updated_user: Result<User, DbErr> = match res {
-            None => Err(DbErr::RecordNotFound(String::from(format!(
->>>>>>> b69303a3
                 "Could not find entity {:?}",
                 entity
             ))),
@@ -115,7 +110,6 @@
         return updated_user;
     }
 
-<<<<<<< HEAD
     /// Returns and deletes a user entity by id
     ///
     /// # Example
@@ -129,10 +123,6 @@
     ///     password: user.password
     /// }
     async fn delete(&self, entity_id: i32) -> Result<Model, DbErr> {
-=======
-    /// Deletes a user entity by id
-    async fn delete(&self, entity_id: i32) -> Result<User, DbErr> {
->>>>>>> b69303a3
         let user = self.get_by_id(entity_id).await?;
         match user {
             None => Err(DbErr::Exec(RuntimeErr::Internal(
