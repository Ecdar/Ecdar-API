--- conflicted
+++ resolved
@@ -21,11 +21,8 @@
 jsonwebtoken = "9.1.0"
 serde = "1.0.189"
 chrono = "0.4.31"
-<<<<<<< HEAD
 uuid = { version = "1.5.0", features = ["v4"] }
-=======
 regex = "1.10.2"
 
 [build-dependencies]
 tonic-build = "0.10.2"
->>>>>>> 15dd3b61
