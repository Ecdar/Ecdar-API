[package]
name = "api_server"
version = "0.0.1"
build = "src/build.rs"
edition = "2021"

[[bin]]
name = "server"
path = "src/main.rs"

[dependencies]
tokio = { version = "1.33.0", features = ["full"] }
dotenv = "0.15.0"
sea-orm = { version = "^0.12.0", features = [ "sqlx-postgres", "runtime-async-std-native-tls", "macros","tests-cfg","sqlx-sqlite" ] }
async-trait = { version = "0.1.73", features = [] }
futures = "0.3.28"
<<<<<<< HEAD
tonic = "0.10.2"
prost = "0.12.1"
log = "0.4.20"
jsonwebtoken = "9.1.0"
serde = "1.0.189"
chrono = "0.4.31"

[build-dependencies]
tonic-build = "0.10.2"
=======
chrono = "0.4.31"
>>>>>>> cc925a3a
<|MERGE_RESOLUTION|>--- conflicted
+++ resolved
@@ -14,7 +14,6 @@
 sea-orm = { version = "^0.12.0", features = [ "sqlx-postgres", "runtime-async-std-native-tls", "macros","tests-cfg","sqlx-sqlite" ] }
 async-trait = { version = "0.1.73", features = [] }
 futures = "0.3.28"
-<<<<<<< HEAD
 tonic = "0.10.2"
 prost = "0.12.1"
 log = "0.4.20"
@@ -24,6 +23,3 @@
 
 [build-dependencies]
 tonic-build = "0.10.2"
-=======
-chrono = "0.4.31"
->>>>>>> cc925a3a
